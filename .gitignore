out
dist
node_modules
.vscode-test/
*.vsix
<<<<<<< HEAD
resources
log*.txt
=======
.env
>>>>>>> 81b8fc36
<|MERGE_RESOLUTION|>--- conflicted
+++ resolved
@@ -3,9 +3,6 @@
 node_modules
 .vscode-test/
 *.vsix
-<<<<<<< HEAD
 resources
 log*.txt
-=======
-.env
->>>>>>> 81b8fc36
+.env