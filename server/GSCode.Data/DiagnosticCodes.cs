--- conflicted
+++ resolved
@@ -218,11 +218,6 @@
         { GSCErrorCodes.NoEnclosingLoop, new("No enclosing loop out of which to break or continue.", DiagnosticSeverity.Error) },
         { GSCErrorCodes.CannotAssignToReadOnlyProperty, new("The property '{0}' cannot be assigned to, it is read-only.", DiagnosticSeverity.Error) },
         { GSCErrorCodes.MissingUsingFile, new("Unable to locate file '{0}' in the workspace or in the shared scripts directory.", DiagnosticSeverity.Error) },
-
-<<<<<<< HEAD
-        // 8xxx
-        { GSCErrorCodes.UnterminatedRegion, new("No corresponding '/* endregion */' found to terminate '{0}' region.", DiagnosticSeverity.Warning) },
-=======
         // Newly added SPA diagnostics
         { GSCErrorCodes.UnusedVariable, new("The variable '{0}' is declared but never used.", DiagnosticSeverity.Warning, new[] { DiagnosticTag.Unnecessary }) },
         { GSCErrorCodes.UnusedParameter, new("The parameter '{0}' is never used.", DiagnosticSeverity.Hint, new[] { DiagnosticTag.Unnecessary }) },
@@ -242,8 +237,10 @@
         { GSCErrorCodes.CalledOnInvalidTarget, new("Called-on target must be an entity/struct; got '{0}'.", DiagnosticSeverity.Error) },
         { GSCErrorCodes.InvalidThreadCall, new("Only function calls can be threaded.", DiagnosticSeverity.Error) },
         { GSCErrorCodes.AssignOnThreadedFunction, new("Assigning a value on a threaded function can be undefined behavior if the function has a wait inside of it", DiagnosticSeverity.Warning) },
->>>>>>> 35630216
-
+  
+        // 8xxx
+        { GSCErrorCodes.UnterminatedRegion, new("No corresponding '/* endregion */' found to terminate '{0}' region.", DiagnosticSeverity.Warning) },
+      
         // 9xxx
         { GSCErrorCodes.UnhandledLexError, new("An unhandled exception '{0}' caused tokenisation (gscode-lex) of the script to fail. File a GSCode issue report and provide this script file for error reproduction.", DiagnosticSeverity.Error) },
         { GSCErrorCodes.UnhandledMacError, new("An unhandled exception '{0}' caused preprocessing (gscode-mac) to fail. File a GSCode issue report and provide this script file for error reproduction.", DiagnosticSeverity.Error) },
