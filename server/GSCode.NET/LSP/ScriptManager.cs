﻿using GSCode.Data.Models.Interfaces;
using GSCode.Parser;
using GSCode.Parser.Data;
using GSCode.Parser.SA;
using Serilog;
using System.Collections.Concurrent;
using System.Security.Cryptography.X509Certificates;
using System.Text;
using OmniSharp.Extensions.LanguageServer.Protocol;
using OmniSharp.Extensions.LanguageServer.Protocol.Models;
using Microsoft.Extensions.Logging;
<<<<<<< HEAD
using System.IO; // added
using System.Linq; // added
using System.Threading; // added
using System.Diagnostics; // added
using OmniSharp.Extensions.LanguageServer.Protocol.Server; // added
using OmniSharp.Extensions.LanguageServer.Protocol.Document; // added for PublishDiagnostics extension
=======
using System.Collections.Generic;
using System.Threading.Tasks;
using GSCode.Parser.SPA;
using GSCode.Data.Models;
>>>>>>> 37dd5022

namespace GSCode.NET.LSP;

public class ScriptCache
{
    private ConcurrentDictionary<DocumentUri, StringBuilder> Scripts { get; } = new();

    public string AddToCache(TextDocumentItem document)
    {
        DocumentUri documentUri = document.Uri;
        Scripts[documentUri] = new(document.Text);

        return document.Text;
    }

    public string UpdateCache(TextDocumentIdentifier document, IEnumerable<TextDocumentContentChangeEvent> changes)
    {
        DocumentUri documentUri = document.Uri;
        StringBuilder cachedVersion = Scripts[documentUri];

        foreach (TextDocumentContentChangeEvent change in changes)
        {
            // If no range is specified then this is an outright replacement of the entire document.
            if (change.Range == null)
            {
                cachedVersion = new(change.Text);
                continue;
            }

            Position start = change.Range.Start;
            Position end = change.Range.End;

            // Otherwise modify the buffer
            string cachedString = cachedVersion.ToString();
            int startPosition = GetBaseCharOfLine(cachedString, start.Line) + start.Character;
            int endLineBase = GetBaseCharOfLine(cachedString, end.Line);
            int endPosition = endLineBase + end.Character;

            if (endLineBase == -1 || endPosition > cachedVersion.Length)
            {
                cachedVersion.Remove(startPosition, cachedVersion.Length - startPosition);
                cachedVersion.Append(change.Text);
                continue;
            }

            cachedVersion.Remove(startPosition, endPosition - startPosition);
            cachedVersion.Insert(startPosition, change.Text);
        }

        return cachedVersion.ToString();
    }

    private int GetBaseCharOfLine(string content, int line)
    {
        int pos = -1;
        do
        {
            pos = content.IndexOf(Environment.NewLine, pos + 1);
        } while (line-- > 0 && pos != -1);
        return pos;
    }

    public void RemoveFromCache(TextDocumentIdentifier document)
    {
        DocumentUri documentUri = document.Uri;
        Scripts.Remove(documentUri, out StringBuilder? value);
    }
}

public enum CachedScriptType
{
    Editor,
    Dependency
}

public class CachedScript
{
    public CachedScriptType Type { get; init; }
    // Thread-safe set of dependents
    public ConcurrentDictionary<DocumentUri, byte> Dependents { get; } = new();
    public required Script Script { get; init; }
}

public readonly record struct LoadedScript(DocumentUri Uri, Script Script);

public class ScriptManager
{
    private readonly ScriptCache _cache;
    private readonly ILogger<ScriptManager> _logger;
    private readonly ILanguageServerFacade? _facade; // added

    private ConcurrentDictionary<DocumentUri, CachedScript> Scripts { get; } = new();

    // Ensure only one parse per script at a time
    private readonly ConcurrentDictionary<DocumentUri, SemaphoreSlim> _parseLocks = new();
    // Ensure only one analysis/merge per script at a time
    private readonly ConcurrentDictionary<DocumentUri, SemaphoreSlim> _analysisLocks = new();

    public ScriptManager(ILogger<ScriptManager> logger, ILanguageServerFacade? facade = null)
    {
        _cache = new();
        _logger = logger;
        _facade = facade; // added
    }

    public async Task<IEnumerable<Diagnostic>> AddEditorAsync(TextDocumentItem document, CancellationToken cancellationToken = default)
    {
        string content = _cache.AddToCache(document);
        Script script = GetEditor(document);

        return await ProcessEditorAsync(document.Uri.ToUri(), script, content, cancellationToken);
    }

    public async Task<IEnumerable<Diagnostic>> UpdateEditorAsync(OptionalVersionedTextDocumentIdentifier document, IEnumerable<TextDocumentContentChangeEvent> changes, CancellationToken cancellationToken = default)
    {
        string updatedContent = _cache.UpdateCache(document, changes);
        Script script = GetEditor(document);

        return await ProcessEditorAsync(document.Uri.ToUri(), script, updatedContent, cancellationToken);
    }

    private async Task<IEnumerable<Diagnostic>> ProcessEditorAsync(Uri documentUri, Script script, string content, CancellationToken cancellationToken = default)
    {
        await script.ParseAsync(content);

        List<Task> dependencyTasks = new();

        // Now, get their dependencies and parse them.
        foreach (Uri dependency in script.Dependencies)
        {
            dependencyTasks.Add(AddDependencyAsync(documentUri, dependency, script.LanguageId));
        }

        await Task.WhenAll(dependencyTasks);

        // Build exported symbols
        List<IExportedSymbol> exportedSymbols = new();
<<<<<<< HEAD
=======

        // Add built-in functions from the API
        ScriptAnalyserData analyserData = new(script.LanguageId);
        List<ScrFunction> apiFunctions = analyserData.GetApiFunctions();
        foreach (ScrFunction apiFunction in apiFunctions)
        {
            exportedSymbols.Add(apiFunction);
        }

        // TODO: find a cleaner way to do this.
>>>>>>> 37dd5022
        foreach (Uri dependency in script.Dependencies)
        {
            var depDoc = DocumentUri.From(dependency);
            if (Scripts.TryGetValue(depDoc, out CachedScript? cachedScript))
            {
                await EnsureParsedAsync(depDoc, cachedScript.Script, script.LanguageId, cancellationToken);
                exportedSymbols.AddRange(await cachedScript.Script.IssueExportedSymbolsAsync(cancellationToken));
            }
        }

        // Snapshot dependency locations while locking each dependency individually
        var mergeFuncLocs = new List<KeyValuePair<(string Namespace, string Name), (string FilePath, Range Range)>>();
        var mergeClassLocs = new List<KeyValuePair<(string Namespace, string Name), (string FilePath, Range Range)>>();
        foreach (Uri dependency in script.Dependencies)
        {
            var depDoc = DocumentUri.From(dependency);
            if (!Scripts.TryGetValue(depDoc, out CachedScript? depScript)) continue;
            await WithAnalysisLockAsync(depDoc, async () =>
            {
                var depTable = depScript.Script.DefinitionsTable;
                if (depTable is null) return;
                mergeFuncLocs.AddRange(depTable.GetAllFunctionLocations());
                mergeClassLocs.AddRange(depTable.GetAllClassLocations());
                await Task.CompletedTask;
            });
        }

        // Merge + analyse under this script's analysis lock
        var thisDoc = DocumentUri.From(documentUri);
        await WithAnalysisLockAsync(thisDoc, async () =>
        {
            if (script.DefinitionsTable is not null)
            {
                foreach (var kv in mergeFuncLocs)
                {
                    var key = kv.Key; var val = kv.Value;
                    script.DefinitionsTable.AddFunctionLocation(key.Namespace, key.Name, val.FilePath, val.Range);
                }
                foreach (var kv in mergeClassLocs)
                {
                    var key = kv.Key; var val = kv.Value;
                    script.DefinitionsTable.AddClassLocation(key.Namespace, key.Name, val.FilePath, val.Range);
                }
            }
            await script.AnalyseAsync(exportedSymbols, cancellationToken);
        });

        return await script.GetDiagnosticsAsync(cancellationToken);
    }

    public void RemoveEditor(TextDocumentIdentifier document)
    {
        DocumentUri documentUri = document.Uri;
        Scripts.Remove(documentUri, out _);

        RemoveDependent(documentUri);
    }

    public Script? GetParsedEditor(TextDocumentIdentifier document)
    {
        DocumentUri uri = document.Uri;
        if (!Scripts.ContainsKey(uri))
        {
            return null;
        }

        CachedScript script = Scripts[uri];

        return script.Script;
    }

    /// <summary>
    /// Try to find a symbol (function or class) in any cached script. If ns is provided, search that namespace first.
    /// Returns a Location or null.
    /// </summary>
    public Location? FindSymbolLocation(string? ns, string name)
    {
        foreach (KeyValuePair<DocumentUri, CachedScript> kvp in Scripts)
        {
            CachedScript cached = kvp.Value;
            if (cached.Script.DefinitionsTable is null)
                continue;

            // If namespace provided, try that first for this table.
            if (ns is not null)
            {
                var funcLoc = cached.Script.DefinitionsTable.GetFunctionLocation(ns, name);
                if (funcLoc is not null && File.Exists(funcLoc.Value.FilePath))
                {
                    return new Location() { Uri = new Uri(funcLoc.Value.FilePath), Range = funcLoc.Value.Range };
                }

                var classLoc = cached.Script.DefinitionsTable.GetClassLocation(ns, name);
                if (classLoc is not null && File.Exists(classLoc.Value.FilePath))
                {
                    return new Location() { Uri = new Uri(classLoc.Value.FilePath), Range = classLoc.Value.Range };
                }
            }

            // Try any namespace in this table
            var funcAny = cached.Script.DefinitionsTable.GetFunctionLocationAnyNamespace(name);
            if (funcAny is not null && File.Exists(funcAny.Value.FilePath))
            {
                return new Location() { Uri = new Uri(funcAny.Value.FilePath), Range = funcAny.Value.Range };
            }

            var classAny = cached.Script.DefinitionsTable.GetClassLocationAnyNamespace(name);
            if (classAny is not null && File.Exists(classAny.Value.FilePath))
            {
                return new Location() { Uri = new Uri(classAny.Value.FilePath), Range = classAny.Value.Range };
            }
        }

        return null;
    }

#if PREVIEW
    private async Task<IEnumerable<IExportedSymbol>> AddEditorDependenciesAsync(Uri editorUri, List<Uri> dependencyUris)
    {
        List<Task<IEnumerable<IExportedSymbol>>> scriptTasks = new(dependencyUris.Count);

        // Wait for all dependencies to finish processing if they haven't already, then get their exported symbols.
        foreach (Uri dependency in dependencyUris)
        {
            Script script = AddDependency(editorUri, dependency);

            scriptTasks.Add(script.IssueExportedSymbolsAsync());
        }

        // Wait for all tasks to complete and collect their results
        IEnumerable<IExportedSymbol>[] results = await Task.WhenAll(scriptTasks);

        // Merge all exported symbols into a single IEnumerable
        IEnumerable<IExportedSymbol> merged;
        if (results.Length > 0)
        {
            merged = results.Aggregate((acc, e) => acc.Union(e));
        }
        else
        {
            merged = Array.Empty<IExportedSymbol>();
        }

        return merged;
    }
#endif

    private async Task EnsureParsedAsync(DocumentUri docUri, Script script, string? languageId, CancellationToken cancellationToken)
    {
        var gate = _parseLocks.GetOrAdd(docUri, _ => new SemaphoreSlim(1, 1));
        await gate.WaitAsync(cancellationToken);
        try
        {
            if (!script.Parsed)
            {
                // Read file from disk and parse
                string path = docUri.ToUri().LocalPath;
                string content = await File.ReadAllTextAsync(path, cancellationToken);
                await script.ParseAsync(content);
            }
        }
        finally
        {
            gate.Release();
        }
    }

    private async Task WithAnalysisLockAsync(DocumentUri docUri, Func<Task> action)
    {
        var gate = _analysisLocks.GetOrAdd(docUri, _ => new SemaphoreSlim(1, 1));
        await gate.WaitAsync();
        try
        {
            await action();
        }
        finally
        {
            gate.Release();
        }
    }

    private async Task<Script> AddDependencyAsync(Uri dependentUri, Uri uri, string languageId)
    {
        var docUri = DocumentUri.From(uri);
        var cached = Scripts.GetOrAdd(docUri, key => new CachedScript
        {
            Type = CachedScriptType.Dependency,
            Script = new Script(key, languageId)
        });

        await EnsureParsedAsync(docUri, cached.Script, languageId, CancellationToken.None);

        cached.Dependents.TryAdd(DocumentUri.From(dependentUri), 0);

        return cached.Script;
    }

    private void RemoveDependent(DocumentUri dependentUri)
    {
        foreach (KeyValuePair<DocumentUri, CachedScript> script in Scripts)
        {
            var dependents = script.Value.Dependents;
            if (dependents.TryRemove(dependentUri, out _))
            {
                // Housekeeping
                if (dependents.IsEmpty && script.Value.Type == CachedScriptType.Dependency)
                {
                    Scripts.Remove(script.Key, out _);
                }
            }
        }
    }

    private Script GetEditor(TextDocumentIdentifier document)
    {
        return GetEditorByUri(document.Uri);
    }

    private Script GetEditor(TextDocumentItem document)
    {
        return GetEditorByUri(document.Uri, document.LanguageId);
    }

    private Script GetEditorByUri(DocumentUri uri, string? languageId = null)
    {
        if (!Scripts.ContainsKey(uri))
        {
            Scripts[uri] = new CachedScript()
            {
                Type = CachedScriptType.Editor,
                Script = new Script(uri, languageId ?? "gsc")
            };
        }

        CachedScript script = Scripts[uri];

        if (script.Type != CachedScriptType.Editor)
        {
            script = Scripts[uri] = new CachedScript()
            {
                Type = CachedScriptType.Editor,
                Script = new Script(uri, languageId ?? "gsc")
            };
        }

        return script.Script;
    }

    public IEnumerable<LoadedScript> GetLoadedScripts()
    {
        foreach (var kv in Scripts)
        {
            yield return new LoadedScript(kv.Key, kv.Value.Script);
        }
    }

    // =========================
    // Recursive workspace indexing
    // =========================

    public async Task IndexWorkspaceAsync(string rootDirectory, CancellationToken cancellationToken = default)
    {
        try
        {
            if (string.IsNullOrWhiteSpace(rootDirectory) || !Directory.Exists(rootDirectory))
            {
                _logger.LogWarning("IndexWorkspace skipped: directory not found: {Root}", rootDirectory);
                return;
            }

            // Collect files first for count and deterministic iteration
            var filesList = Directory
                .EnumerateFiles(rootDirectory, "*.*", SearchOption.AllDirectories)
                .Where(p => p.EndsWith(".gsc", StringComparison.OrdinalIgnoreCase) ||
                            p.EndsWith(".csc", StringComparison.OrdinalIgnoreCase))
                .ToList();

#if DEBUG
            _logger.LogInformation("Indexing workspace under {Root}", rootDirectory);
            _logger.LogInformation("Indexing started: {Count} files", filesList.Count);
            var swAll = Stopwatch.StartNew();
#endif

            int maxDegree = Math.Max(1, Environment.ProcessorCount - 1);
            using SemaphoreSlim gate = new(maxDegree, maxDegree);
            List<Task> tasks = new();

            foreach (string file in filesList)
            {
                await gate.WaitAsync(cancellationToken);
                tasks.Add(Task.Run(async () =>
                {
#if DEBUG
                    var fileSw = Stopwatch.StartNew();
#endif
                    string rel = Path.GetRelativePath(rootDirectory, file);
                    try
                    {
#if DEBUG
                        _logger.LogInformation("Indexing {File}", rel);
#endif
                        await IndexFileAsync(file, cancellationToken);
#if DEBUG
                        fileSw.Stop();
                        _logger.LogInformation("Indexed {File} in {ElapsedMs} ms", rel, fileSw.ElapsedMilliseconds);
#endif
                    }
                    catch (OperationCanceledException) { }
                    catch (Exception ex)
                    {
                        _logger.LogError(ex, "Failed to index {File}", file);
                    }
                    finally
                    {
                        gate.Release();
                    }
                }, cancellationToken));
            }

            await Task.WhenAll(tasks);
#if DEBUG
            swAll.Stop();
            _logger.LogInformation("Indexing completed in {ElapsedMs} ms for {Count} files", swAll.ElapsedMilliseconds, filesList.Count);
#endif
        }
        catch (OperationCanceledException)
        {
#if DEBUG
            _logger.LogInformation("Indexing cancelled");
#endif
        }
    }

    private async Task IndexFileAsync(string filePath, CancellationToken cancellationToken)
    {
        string ext = Path.GetExtension(filePath);
        string languageId = string.Equals(ext, ".csc", StringComparison.OrdinalIgnoreCase) ? "csc" : "gsc";

        DocumentUri docUri = DocumentUri.FromFileSystemPath(filePath);

        var cached = Scripts.GetOrAdd(docUri, key => new CachedScript
        {
            Type = CachedScriptType.Dependency,
            Script = new Script(key, languageId)
        });

        await EnsureParsedAsync(docUri, cached.Script, languageId, cancellationToken);

        // Parse and include dependencies
        foreach (Uri dep in cached.Script.Dependencies)
        {
            await AddDependencyAsync(docUri.ToUri(), dep, languageId);
        }

        // Ensure dependencies are parsed before exporting/merging
        foreach (Uri dep in cached.Script.Dependencies)
        {
            var depDoc = DocumentUri.From(dep);
            if (Scripts.TryGetValue(depDoc, out CachedScript? depScript))
            {
                await EnsureParsedAsync(depDoc, depScript.Script, languageId, cancellationToken);
            }
        }

        // Build exported symbols
        List<IExportedSymbol> exportedSymbols = new();
        foreach (Uri dep in cached.Script.Dependencies)
        {
            var depDoc = DocumentUri.From(dep);
            if (Scripts.TryGetValue(depDoc, out CachedScript? depScript))
            {
                exportedSymbols.AddRange(await depScript.Script.IssueExportedSymbolsAsync(cancellationToken));
            }
        }

        // Snapshot dependency locations under dep locks
        var mergeFuncLocs = new List<KeyValuePair<(string Namespace, string Name), (string FilePath, Range Range)>>();
        var mergeClassLocs = new List<KeyValuePair<(string Namespace, string Name), (string FilePath, Range Range)>>();
        foreach (Uri dep in cached.Script.Dependencies)
        {
            var depDoc = DocumentUri.From(dep);
            if (!Scripts.TryGetValue(depDoc, out CachedScript? depScript)) continue;
            await WithAnalysisLockAsync(depDoc, async () =>
            {
                var depTable = depScript.Script.DefinitionsTable;
                if (depTable is null) return;
                mergeFuncLocs.AddRange(depTable.GetAllFunctionLocations());
                mergeClassLocs.AddRange(depTable.GetAllClassLocations());
                await Task.CompletedTask;
            });
        }

        // Merge + analyse under this script's analysis lock
        await WithAnalysisLockAsync(docUri, async () =>
        {
            if (cached.Script.DefinitionsTable is not null)
            {
                foreach (var kv in mergeFuncLocs)
                {
                    var key = kv.Key; var val = kv.Value;
                    cached.Script.DefinitionsTable.AddFunctionLocation(key.Namespace, key.Name, val.FilePath, val.Range);
                }
                foreach (var kv in mergeClassLocs)
                {
                    var key = kv.Key; var val = kv.Value;
                    cached.Script.DefinitionsTable.AddClassLocation(key.Namespace, key.Name, val.FilePath, val.Range);
                }
            }
            await cached.Script.AnalyseAsync(exportedSymbols, cancellationToken);

            // Publish diagnostics for indexed file (if LSP facade is available)
            await PublishDiagnosticsAsync(docUri, cached.Script, cancellationToken: cancellationToken);
        });
    }

    private async Task PublishDiagnosticsAsync(DocumentUri uri, Script script, int? version = null, CancellationToken cancellationToken = default)
    {
        if (_facade is null) return;
        var diags = await script.GetDiagnosticsAsync(cancellationToken);
        try
        {
            _facade.TextDocument.PublishDiagnostics(new PublishDiagnosticsParams
            {
                Uri = uri,
                Version = version,
                Diagnostics = new Container<Diagnostic>(diags)
            });
        }
        catch (Exception ex)
        {
            _logger.LogError(ex, "Failed to publish diagnostics for {Uri}", uri.GetFileSystemPath());
        }
    }
}<|MERGE_RESOLUTION|>--- conflicted
+++ resolved
@@ -1,6 +1,5 @@
-﻿using GSCode.Data.Models.Interfaces;
+using GSCode.Data.Models.Interfaces;
 using GSCode.Parser;
-using GSCode.Parser.Data;
 using GSCode.Parser.SA;
 using Serilog;
 using System.Collections.Concurrent;
@@ -9,19 +8,12 @@
 using OmniSharp.Extensions.LanguageServer.Protocol;
 using OmniSharp.Extensions.LanguageServer.Protocol.Models;
 using Microsoft.Extensions.Logging;
-<<<<<<< HEAD
 using System.IO; // added
 using System.Linq; // added
 using System.Threading; // added
 using System.Diagnostics; // added
 using OmniSharp.Extensions.LanguageServer.Protocol.Server; // added
 using OmniSharp.Extensions.LanguageServer.Protocol.Document; // added for PublishDiagnostics extension
-=======
-using System.Collections.Generic;
-using System.Threading.Tasks;
-using GSCode.Parser.SPA;
-using GSCode.Data.Models;
->>>>>>> 37dd5022
 
 namespace GSCode.NET.LSP;
 
@@ -159,19 +151,6 @@
 
         // Build exported symbols
         List<IExportedSymbol> exportedSymbols = new();
-<<<<<<< HEAD
-=======
-
-        // Add built-in functions from the API
-        ScriptAnalyserData analyserData = new(script.LanguageId);
-        List<ScrFunction> apiFunctions = analyserData.GetApiFunctions();
-        foreach (ScrFunction apiFunction in apiFunctions)
-        {
-            exportedSymbols.Add(apiFunction);
-        }
-
-        // TODO: find a cleaner way to do this.
->>>>>>> 37dd5022
         foreach (Uri dependency in script.Dependencies)
         {
             var depDoc = DocumentUri.From(dependency);
