--- conflicted
+++ resolved
@@ -16,12 +16,9 @@
 
     internal List<Tuple<ScrFunction, FunDefnNode>> LocalScopedFunctions { get; } = new();
     public List<ScrFunction> ExportedFunctions { get; } = new();
-<<<<<<< HEAD
     public Dictionary<string, IExportedSymbol> InternalSymbols { get; } = new();
     public Dictionary<string, IExportedSymbol> ExportedSymbols { get; } = new();
     // TODO: Class definitions (not in this version)
-=======
->>>>>>> a468174f
 
     public List<Uri> Dependencies { get; } = new();
 
@@ -44,16 +41,12 @@
     {
         LocalScopedFunctions.Add(new Tuple<ScrFunction, FunDefnNode>(function, node));
 
-<<<<<<< HEAD
         ScrFunction internalFunction = function with { Namespace = CurrentNamespace, Implicit = true };
         InternalSymbols.Add(function.Name, internalFunction);
         InternalSymbols.Add($"{CurrentNamespace}::{function.Name}", internalFunction);
 
         // Only add to exported functions if it's not private.
         if (!function.Private)
-=======
-        if (!function.IsPrivate)
->>>>>>> a468174f
         {
             ScrFunction exportedFunction = function with { Namespace = CurrentNamespace };
             ExportedFunctions.Add(exportedFunction);
