using System.Text;
using GSCode.Data;
using GSCode.Parser.AST;
using GSCode.Parser.Data;
using GSCode.Parser.DFA;
using GSCode.Parser.Lexical;
using OmniSharp.Extensions.LanguageServer.Protocol.Models;
using System.Text.RegularExpressions;

namespace GSCode.Parser.SA;

internal ref struct SignatureAnalyser(ScriptNode rootNode, DefinitionsTable definitionsTable, ParserIntelliSense sense)
{
    private static readonly Regex s_kv = new(@"^(?<k>\w+)\s*:\s*(?<v>.+)$", RegexOptions.Compiled | RegexOptions.CultureInvariant | RegexOptions.IgnoreCase);
    // Accept <arg> desc, <arg>: desc, [arg] desc, [arg]: desc, or bareword desc
    private static readonly Regex s_argPattern = new(@"^(?<n><[^>]+>|\[[^\]]+\]|[^:\s]+)\s*:??\s*(?<d>.+)$", RegexOptions.Compiled | RegexOptions.CultureInvariant);

    private ScriptNode RootNode { get; } = rootNode;
    private DefinitionsTable DefinitionsTable { get; } = definitionsTable;
    private ParserIntelliSense Sense { get; } = sense;

    public void Analyse()
    {
        foreach (AstNode scriptDependency in RootNode.Dependencies)
        {
            switch (scriptDependency.NodeType)
            {
                case AstNodeType.Dependency:
                    AnalyseDependency((DependencyNode)scriptDependency);
                    break;
            }
        }

        foreach (AstNode scriptDefn in RootNode.ScriptDefns)
        {
            switch (scriptDefn.NodeType)
            {
                case AstNodeType.FunctionDefinition:
                    AnalyseFunction((FunDefnNode)scriptDefn);
                    break;
                case AstNodeType.Namespace:
                    AnalyseNamespace((NamespaceNode)scriptDefn);
                    break;
                case AstNodeType.ClassDefinition:
                    AnalyseClass((ClassDefnNode)scriptDefn);
                    break;
            }
        }
    }

    public void AnalyseClass(ClassDefnNode classDefn)
    {
        if (classDefn.NameToken is not Token nameToken)
        {
            return;
        }

        string name = nameToken.Lexeme;

        // Create a class definition
        ScrClass scrClass = new()
        {
            Name = name,
            Description = null, // TODO: Check the DOC COMMENT
            InheritsFrom = classDefn.InheritsFromToken?.Lexeme,
        };

        foreach (AstNode child in classDefn.Body.Definitions)
        {
            switch (child.NodeType)
            {
                case AstNodeType.FunctionDefinition:
                    AnalyseClassFunction(scrClass, (FunDefnNode)child);
                    break;
                case AstNodeType.ClassMember:
                    AnalyseClassMember(scrClass, (MemberDeclNode)child);
                    break;
            }
        }

        // Record class location for go-to-definition
        DefinitionsTable.AddClassLocation(DefinitionsTable.CurrentNamespace, name, Sense.ScriptPath, nameToken.Range);

        Sense.AddSenseToken(nameToken, new ScrClassSymbol(nameToken, scrClass));
    }

    private void AnalyseClassFunction(ScrClass scrClass, FunDefnNode functionDefn)
    {
        if (functionDefn.Name is not Token nameToken)
        {
            return;
        }

        string name = nameToken.Lexeme;

        // Analyze the parameter list
        IEnumerable<ScrParameter> parameters = AnalyseFunctionParameters(functionDefn.Parameters);

        // TODO: Probably needs to be a ScrMethod instead.
        ScrFunction function = new()
        {
            Name = name,
            Description = null, // TODO: Check the DOC COMMENT
            Overloads = [
                new ScrFunctionOverload()
                {
                    Parameters = GetParametersAsRecord(parameters),
                    CalledOn = new ScrFunctionArg()
                    {
                        Name = "unk",
                        Mandatory = false
                    }, // TODO: Check the DOC COMMENT
                    Returns = null
                }
            ],

            Flags = ["userdefined"],
            Private = functionDefn.Keywords.Keywords.Any(t => t.Type == TokenType.Private)
        };

        // Produce a definition for our function
        scrClass.Methods.Add(function);

        // Record method/function location (method recorded as function under containing namespace)
        DefinitionsTable.AddFunctionLocation(DefinitionsTable.CurrentNamespace, name, Sense.ScriptPath, nameToken.Range);
        // Record parameter names for outline/signature
        DefinitionsTable.RecordFunctionParameters(DefinitionsTable.CurrentNamespace, name, (function.Args ?? new List<ScrFunctionArg>()).Select(a => a.Name));
        // Record flags (private, autoexec)
        var flags = new List<string>();
        if (function.IsPrivate) flags.Add("private");
        if (functionDefn.Keywords.Keywords.Any(t => t.Type == TokenType.Autoexec)) flags.Add("autoexec");
        DefinitionsTable.RecordFunctionFlags(DefinitionsTable.CurrentNamespace, name, flags);

        // Record doc comment if present
        DefinitionsTable.RecordFunctionDoc(DefinitionsTable.CurrentNamespace, name, ExtractDocCommentBefore(nameToken));

        Sense.AddSenseToken(nameToken, new ScrMethodSymbol(nameToken, function, scrClass));

        if (parameters is not null)
        {
            foreach (ScrParameter parameter in parameters)
            {
                Sense.AddSenseToken(parameter.Source, new ScrParameterSymbol(parameter));
            }
        }
    }

    private void AnalyseClassMember(ScrClass scrClass, MemberDeclNode memberDecl)
    {
        if (memberDecl.NameToken is not Token nameToken)
        {
            return;
        }

        ScrMember member = new()
        {
            Name = memberDecl.NameToken?.Lexeme ?? "",
            Description = null // TODO: Check the DOC COMMENT
        };

        scrClass.Members.Add(member);
        Sense.AddSenseToken(nameToken, new ScrClassMemberSymbol(nameToken, member, scrClass));
    }

    public void AnalyseDependency(DependencyNode dependencyNode)
    {
        string? dependencyPath = Sense.GetDependencyPath(dependencyNode.Path, dependencyNode.Range);
        if (dependencyPath is null)
        {
            return;
        }

        Sense.AddSenseToken(dependencyNode.FirstPathToken, new ScrDependencySymbol(dependencyNode.Range, dependencyPath, dependencyNode.Path));

        // Add the dependency to the list
        DefinitionsTable.AddDependency(dependencyPath);
    }

    public void AnalyseNamespace(NamespaceNode namespaceNode)
    {
        // Change the namespace at this point and onwards
        DefinitionsTable.CurrentNamespace = namespaceNode.NamespaceIdentifier;
    }

    public void AnalyseFunction(FunDefnNode functionDefn)
    {
        // Get the name of the function - if it's unnamed then it's one that was produced in recovery. No use to us.
        if (functionDefn.Name is not Token nameToken)
        {
            return;
        }

        string name = nameToken.Lexeme;

        // Analyze the parameter list
        IEnumerable<ScrParameter> parameters = AnalyseFunctionParameters(functionDefn.Parameters);


        ScrFunction function = new()
        {
            Name = name,
            Description = null, // TODO: Check the DOC COMMENT
<<<<<<< HEAD
            Overloads = [
                new ScrFunctionOverload()
                {
                    CalledOn = null, // TODO: Check the DOC COMMENT
                    Parameters = GetParametersAsRecord(parameters),
                    Returns = null // TODO: Check the DOC COMMENT
                }
            ],
            Flags = ["userdefined"],
            Private = functionDefn.Keywords.Keywords.Any(t => t.Type == TokenType.Private)
=======
            Args = GetParametersAsRecord(parameters),
            CalledOn = new ScrFunctionArg()
            {
                Name = "unk",
                Required = false
            }, // TODO: Check the DOC COMMENT
            Returns = new ScrFunctionArg()
            {
                Name = "unk",
                Required = false
            }, // TODO: Check the DOC COMMENT
            Tags = ["userdefined"],
            IsPrivate = functionDefn.Keywords.Keywords.Any(t => t.Type == TokenType.Private),
            IntelliSense = null, // I have no idea why this exists
            DocComment = ExtractDocCommentBefore(nameToken)
>>>>>>> a468174f
        };

        // Produce a definition for our function
        DefinitionsTable.AddFunction(function, functionDefn);

        // Record function location for go-to-definition
        DefinitionsTable.AddFunctionLocation(DefinitionsTable.CurrentNamespace, name, Sense.ScriptPath, nameToken.Range);
        // Record parameter names for outline/signature
        DefinitionsTable.RecordFunctionParameters(DefinitionsTable.CurrentNamespace, name, (function.Args ?? new List<ScrFunctionArg>()).Select(a => a.Name));
        // Record flags (private, autoexec)
        var flags = new List<string>();
        if (function.IsPrivate) flags.Add("private");
        if (functionDefn.Keywords.Keywords.Any(t => t.Type == TokenType.Autoexec)) flags.Add("autoexec");
        DefinitionsTable.RecordFunctionFlags(DefinitionsTable.CurrentNamespace, name, flags);

        // Record doc comment if present
        DefinitionsTable.RecordFunctionDoc(DefinitionsTable.CurrentNamespace, name, function.DocComment);

        Sense.AddSenseToken(nameToken, new ScrFunctionSymbol(nameToken, function));

        if (parameters is not null)
        {
            foreach (ScrParameter parameter in parameters)
            {
                Sense.AddSenseToken(parameter.Source, new ScrParameterSymbol(parameter));
            }
        }
    }

    private static List<ScrFunctionArg>? GetParametersAsRecord(IEnumerable<ScrParameter> parameters)
    {
        List<ScrFunctionArg> result = new();
        foreach (ScrParameter parameter in parameters)
        {
            result.Add(new ScrFunctionArg()
            {
                Name = parameter.Name,
                Description = null, // TODO: Check the DOC COMMENT
                Type = null, // TODO: Check the DOC COMMENT
                Mandatory = parameter.Default is null,
                Default = null // Not sure we can populate this
            });
        }

        return result;
    }

    private List<ScrParameter> AnalyseFunctionParameters(ParamListNode parameters)
    {
        List<ScrParameter> result = new();
        foreach (ParamNode parameter in parameters.Parameters)
        {
            if (parameter.Name is not Token nameToken)
            {
                continue;
            }

            string name = parameter.Name.Lexeme;
            bool byRef = parameter.ByRef;

            if (parameter.Default is null)
            {
                result.Add(new ScrParameter(name, nameToken, nameToken.Range, byRef));
                continue;
            }

            // TODO: do we need to handle defaults now, or leave till later?
            result.Add(new ScrParameter(name, nameToken, nameToken.Range, byRef, parameter.Default));
        }

        return result;
    }

    private static string? ExtractDocCommentBefore(Token nameToken)
    {
        while (nameToken.Range.Start.Line > 0 && nameToken.Type != TokenType.LineBreak)
        {
            nameToken = nameToken.Previous;
        }

        if ( nameToken.Previous == null)
        {
            return null;
        }

        // check around 50 tokens
        int count = 50;
        while(count > 0 && nameToken.Previous.Type != TokenType.DocComment)
        {
            nameToken = nameToken.Previous;
            count--;

            if (nameToken.Previous == null)
            {
                return null;
            }
        }

        if (nameToken.Previous.Type == TokenType.DocComment)
        {
            return SanitizeDocForMarkdown(nameToken.Previous.Lexeme);
        }

        return null;
    }

    private static string SanitizeDocForMarkdown(string lexeme)
    {
        if (string.IsNullOrWhiteSpace(lexeme)) return string.Empty;
        string s = lexeme;

        // Strip common block wrappers
        if (s.StartsWith("/@"))
        {
            if (s.EndsWith("@/")) s = s.Substring(2, s.Length - 4);
            else s = s.Substring(2);
        }
        else if (s.StartsWith("/*"))
        {
            if (s.EndsWith("*/")) s = s.Substring(2, s.Length - 4);
            else s = s.Substring(2);
        }

        // Normalize CRLF to LF and unescape common sequences (\\n, \\r, \\t, \\")
        s = s.Replace("\r\n", "\n").Replace("\r", "\n");
        s = s.Replace("\\n", "\n").Replace("\\r", string.Empty).Replace("\\t", "    ").Replace("\\\"", "\"");

        // Split and clean each line: remove leading *, trim, remove surrounding quotes per line
        string[] rawLines = s.Split('\n');
        List<string> lines = new();
        foreach (var line in rawLines)
        {
            string l = line.Trim();
            if (l.StartsWith("*")) l = l.TrimStart('*').TrimStart();
            if (l.Length >= 2 && l[0] == '"' && l[^1] == '"')
            {
                l = l.Substring(1, l.Length - 2);
            }
            // Avoid stray Markdown code fence terminators
            l = l.Replace("```", "`\u200B``");
            if (l.Length > 0) lines.Add(l);
        }

        // Parse into fields
        string? name = null, summary = null, module = null, callOn = null, spmp = null;
        var mandatory = new List<(string Arg, string Desc)>();
        var optional = new List<(string Arg, string Desc)>();
        var examples = new List<string>();

        foreach (var l in lines)
        {
            var m = s_kv.Match(l);
            if (!m.Success) continue;
            string key = m.Groups["k"].Value.Trim().ToLowerInvariant();
            string val = m.Groups["v"].Value.Trim();

            switch (key)
            {
                case "name":
                    name = val;
                    break;
                case "summary":
                    summary = val;
                    break;
                case "module":
                    module = val;
                    break;
                case "callon":
                    callOn = string.IsNullOrWhiteSpace(val) ? "UNKNOWN" : val;
                    break;
                case "spmp":
                    spmp = val;
                    break;
                case "mandatoryarg":
                {
                    var am = s_argPattern.Match(val);
                    if (am.Success)
                    {
                        string a = am.Groups["n"].Value.Trim();
                        string d = am.Groups["d"].Value.Trim();

                        a = a.Replace("<", "").Replace(">", "");
                        a = a.Replace("[", "").Replace("]", "");

                        mandatory.Add((a, d));
                    }
                    break;
                }
                case "optionalarg":
                {
                    var am = s_argPattern.Match(val);
                    if (am.Success)
                    {
                        string a = am.Groups["n"].Value.Trim();
                        string d = am.Groups["d"].Value.Trim();

                        a = a.Replace("<", "").Replace(">", "");
                        a = a.Replace("[", "").Replace("]", "");

                        optional.Add((a, d));
                    }
                    break;
                }
                case "example":
                    examples.Add(val);
                    break;
            }
        }

        // If parsing found nothing significant, fall back to cleaned plain text
        if (name is null && summary is null && module is null && callOn is null && spmp is null && mandatory.Count == 0 && optional.Count == 0 && examples.Count == 0)
        {
            return string.Join('\n', lines).Trim();
        }

        // Render Markdown
        StringBuilder sb = new();

        if (!string.IsNullOrWhiteSpace(name))
        {
            sb.AppendLine("```gsc");
            sb.AppendLine(name);
            sb.AppendLine("```");
            sb.AppendLine("---");
        }

        if (!string.IsNullOrWhiteSpace(summary))
        {
            sb.AppendLine($"### _{summary}_");
            sb.AppendLine("---");
        }

        if (!string.IsNullOrWhiteSpace(module) || !string.IsNullOrWhiteSpace(callOn) || !string.IsNullOrWhiteSpace(spmp))
        {
            if (!string.IsNullOrWhiteSpace(module)) sb.AppendLine($"- Module: ```{module}```");
            if (!string.IsNullOrWhiteSpace(callOn)) sb.AppendLine($"- CallOn: ```{callOn}```");
            if (!string.IsNullOrWhiteSpace(spmp)) sb.AppendLine($"- SPMP: ```{spmp}```");
            sb.AppendLine("---");
        }

        if (mandatory.Count > 0 || optional.Count > 0)
        {
            sb.AppendLine("### Parameters");
            if (mandatory.Count > 0)
            {
                sb.AppendLine("- Mandatory");
                foreach (var (a, d) in mandatory)
                {
                    sb.AppendLine($"  - `<{a}>` — {d}");
                }
            }
            if (optional.Count > 0)
            {
                sb.AppendLine("- Optional");
                foreach (var (a, d) in optional)
                {
                    sb.AppendLine($"  - `[{a}]` — {d}");
                }
            }
            sb.AppendLine("---");
        }

        foreach (var ex in examples)
        {
            sb.AppendLine("Example");
            sb.AppendLine("```gsc");
            sb.AppendLine(ex);
            sb.AppendLine("```");
        }

        return sb.ToString().Trim();
    }

    private static string? BuildPrototype(string? ns, string name, IEnumerable<ScrFunctionArg>? args)
    {
        string paramList = args is null ? string.Empty : string.Join(", ", args.Select(a => a.Name));
        string nsPrefix = string.IsNullOrEmpty(ns) ? string.Empty : ns + "::";
        return $"function {nsPrefix}{name}({paramList})";
    }
}


/// <summary>
/// Records the definition of a function parameter for semantics & hovers
/// </summary>
/// <param name="Source">The parameter source</param>
internal record ScrParameterSymbol(ScrParameter Source) : ISenseDefinition
{
    // I'm pretty sure this is redundant
    public bool IsFromPreprocessor { get; } = false;
    public Range Range { get; } = Source.Range;

    public string SemanticTokenType { get; } = "parameter";
    public string[] SemanticTokenModifiers { get; } = [];

    public Hover GetHover()
    {
        string parameterName = $"{Source.Name}";
        return new()
        {
            Range = Range,
            Contents = new MarkedStringsOrMarkupContent(new MarkupContent()
            {
                Kind = MarkupKind.Markdown,
                Value = string.Format("```gsc\n{0}\n```",
                   parameterName)
            })
        };
    }
}

internal record ScrFunctionSymbol(Token NameToken, ScrFunction Source) : ISenseDefinition
{
    public virtual bool IsFromPreprocessor { get; } = false;
    public virtual Range Range { get; } = NameToken.Range;

    public virtual string SemanticTokenType { get; } = "function";
    public virtual string[] SemanticTokenModifiers { get; } = [];

    public virtual Hover GetHover()
    {
<<<<<<< HEAD
=======
        // Prefer user doc comment, if present
        if (!string.IsNullOrWhiteSpace(Source.DocComment))
        {
            return new()
            {
                Range = Range,
                Contents = new MarkedStringsOrMarkupContent(new MarkupContent()
                {
                    Kind = MarkupKind.Markdown,
                    Value = Source.DocComment
                })
            };
        }

        StringBuilder builder = new();

        builder.AppendLine("```gsc");
        builder.Append($"function {Source.Name}(");

        bool first = true;
        foreach (ScrFunctionArg parameter in Source.Args ?? [])
        {
            AppendParameter(builder, parameter, ref first);
        }
        builder.AppendLine(")");
        builder.AppendLine("```");


>>>>>>> a468174f
        return new()
        {
            Range = Range,
            Contents = new MarkedStringsOrMarkupContent(new MarkupContent()
            {
                Kind = MarkupKind.Markdown,
                Value = Source.Documentation
            })
        };
    }

    protected static void AppendParameter(StringBuilder builder, ScrFunctionArg parameter, ref bool first)
    {
        if (!first)
        {
            builder.Append(", ");
        }
        first = false;

        if (parameter.Type is null)
        {
            builder.Append($"{parameter.Name}");
            return;
        }

        builder.Append($"/@ {parameter.Type} @/ {parameter.Name}");
    }
}

internal record ScrClassSymbol(Token NameToken, ScrClass Source) : ISenseDefinition
{
    public bool IsFromPreprocessor { get; } = false;
    public Range Range { get; } = NameToken.Range;

    public string SemanticTokenType { get; } = "class";
    public string[] SemanticTokenModifiers { get; } = [];

    public Hover GetHover()
    {
        return new()
        {
            Range = Range,
            Contents = new MarkedStringsOrMarkupContent(new MarkupContent()
            {
                Kind = MarkupKind.Markdown,
                Value = "```gsc\nclass " + Source.Name + "\n```"
            })
        };
    }
}


internal record ScrClassMemberSymbol(Token NameToken, ScrMember Source, ScrClass ClassSource) : ISenseDefinition
{
    public bool IsFromPreprocessor { get; } = false;
    public Range Range { get; } = NameToken.Range;

    public string SemanticTokenType { get; } = "property";
    public string[] SemanticTokenModifiers { get; } = [];

    public Hover GetHover()
    {
        return new()
        {
            Range = Range,
            Contents = new MarkedStringsOrMarkupContent(new MarkupContent()
            {
                Kind = MarkupKind.Markdown,
                Value = $"```gsc\n{ClassSource.Name}.{Source.Name}\n```"
            })
        };
    }
}

internal record ScrMethodSymbol(Token NameToken, ScrFunction Source, ScrClass ClassSource) : ScrFunctionSymbol(NameToken, Source)
{
    public override bool IsFromPreprocessor { get; } = false;
    public override Range Range { get; } = NameToken.Range;

    public override string SemanticTokenType { get; } = "method";
    public override string[] SemanticTokenModifiers { get; } = [];

    public override Hover GetHover()
    {
        StringBuilder builder = new();

        builder.AppendLine("```gsc");
        builder.Append($"{ClassSource.Name}::{Source.Name}(");

        bool first = true;
        foreach (ScrFunctionArg parameter in Source.Overloads.First().Parameters)
        {
            AppendParameter(builder, parameter, ref first);
        }
        builder.AppendLine(")");
        builder.AppendLine("```");


        return new()
        {
            Range = Range,
            Contents = new MarkedStringsOrMarkupContent(new MarkupContent()
            {
                Kind = MarkupKind.Markdown,
                Value = builder.ToString()
            })
        };
    }
}

internal record ScrDependencySymbol(Range Range, string Path, string RawPath) : ISenseDefinition
{
    public bool IsFromPreprocessor { get; } = false;
    public Range Range { get; } = Range;

    public string SemanticTokenType { get; } = "string";
    public string[] SemanticTokenModifiers { get; } = [];

    public Hover GetHover()
    {
        return new()
        {
            Range = Range,
            Contents = new MarkedStringsOrMarkupContent(new MarkupContent()
            {
                Kind = MarkupKind.Markdown,
                Value = $"```gsc\n#using {RawPath}\n/* (script) \"{Path}\" */\n```"
            })
        };
    }
}<|MERGE_RESOLUTION|>--- conflicted
+++ resolved
@@ -200,7 +200,6 @@
         {
             Name = name,
             Description = null, // TODO: Check the DOC COMMENT
-<<<<<<< HEAD
             Overloads = [
                 new ScrFunctionOverload()
                 {
@@ -211,23 +210,8 @@
             ],
             Flags = ["userdefined"],
             Private = functionDefn.Keywords.Keywords.Any(t => t.Type == TokenType.Private)
-=======
-            Args = GetParametersAsRecord(parameters),
-            CalledOn = new ScrFunctionArg()
-            {
-                Name = "unk",
-                Required = false
-            }, // TODO: Check the DOC COMMENT
-            Returns = new ScrFunctionArg()
-            {
-                Name = "unk",
-                Required = false
-            }, // TODO: Check the DOC COMMENT
-            Tags = ["userdefined"],
-            IsPrivate = functionDefn.Keywords.Keywords.Any(t => t.Type == TokenType.Private),
             IntelliSense = null, // I have no idea why this exists
             DocComment = ExtractDocCommentBefore(nameToken)
->>>>>>> a468174f
         };
 
         // Produce a definition for our function
@@ -549,8 +533,6 @@
 
     public virtual Hover GetHover()
     {
-<<<<<<< HEAD
-=======
         // Prefer user doc comment, if present
         if (!string.IsNullOrWhiteSpace(Source.DocComment))
         {
@@ -579,7 +561,6 @@
         builder.AppendLine("```");
 
 
->>>>>>> a468174f
         return new()
         {
             Range = Range,
