﻿using GSCode.Data;
using GSCode.Parser.AST;
using GSCode.Parser.Data;
using GSCode.Parser.Lexical;
using GSCode.Parser.Pre;
using System;
using System.Collections.Generic;
using System.Linq;
using System.Text;
using System.Threading.Tasks;
using OmniSharp.Extensions.LanguageServer.Protocol;
using OmniSharp.Extensions.LanguageServer.Protocol.Document;
using OmniSharp.Extensions.LanguageServer.Protocol.Models;
using GSCode.Parser.SA;
using GSCode.Parser.Misc;
using System.IO;
using GSCode.Parser.SPA;
using System.Text.RegularExpressions;
using GSCode.Parser.DFA;
using System.Runtime.CompilerServices;

namespace GSCode.Parser;

using SymbolKindSA = GSCode.Parser.SA.SymbolKind;

public class Script(DocumentUri ScriptUri, string languageId)
{
    public bool Failed { get; private set; } = false;
    public bool Parsed { get; private set; } = false;
    public bool Analysed { get; private set; } = false;

    internal ParserIntelliSense Sense { get; private set; } = default!;

    public string LanguageId { get; } = languageId;

    private Task? ParsingTask { get; set; } = null;

    private ScriptNode? RootNode { get; set; } = null;

    public DefinitionsTable? DefinitionsTable { get; private set; } = default;

    public IEnumerable<Uri> Dependencies => DefinitionsTable?.Dependencies ?? [];

    // Expose macro outlines for outliner without exposing Sense outside assembly
    public IReadOnlyList<MacroOutlineItem> MacroOutlines => Sense == null ? Array.Empty<MacroOutlineItem>() : (IReadOnlyList<MacroOutlineItem>)Sense.MacroOutlines;

    // Reference index: map from symbol key to all ranges in this file
    private readonly Dictionary<SymbolKey, List<Range>> _references = new();
    public IReadOnlyDictionary<SymbolKey, List<Range>> References => _references;

    // Cache for language API to avoid repeated construction in hot paths
    private ScriptAnalyserData? _api;
    private ScriptAnalyserData? TryGetApi()
    {
        if (_api is not null) return _api;
        try { _api = new(LanguageId); } catch { _api = null; }
        return _api;
    }
    private bool IsBuiltinFunction(string name)
    {
        var api = TryGetApi();
        return api is not null && api.GetApiFunction(name) is not null;
    }

    public async Task ParseAsync(string documentText)
    {
        ParsingTask = DoParseAsync(documentText);
        await ParsingTask;
    }

    public Task DoParseAsync(string documentText)
    {
        Token startToken;
        Token endToken;
        try
        {
            // Transform the document text into a token sequence
            Lexer lexer = new(documentText.AsSpan());
            (startToken, endToken) = lexer.Transform();
        }
        catch (Exception ex)
        {
            // Failed to parse the script
            Failed = true;
            Console.Error.WriteLine($"Failed to tokenise script: {ex.Message}");

            // Create a dummy IntelliSense container so we can provide an error to the IDE.
            Sense = new(0, ScriptUri, LanguageId);
            Sense.AddIdeDiagnostic(RangeHelper.From(0, 0, 0, 1), GSCErrorCodes.UnhandledLexError, ex.GetType().Name);

            return Task.CompletedTask;
        }

        ParserIntelliSense sense = Sense = new(endLine: endToken.Range.End.Line, ScriptUri, LanguageId);

        // Preprocess the tokens.
        Preprocessor preprocessor = new(startToken, sense);
        try
        {
            preprocessor.Process();
        }
        catch (Exception ex)
        {
            Failed = true;
            Console.Error.WriteLine($"Failed to preprocess script: {ex.Message}");

            Sense.AddIdeDiagnostic(RangeHelper.From(0, 0, 0, 1), GSCErrorCodes.UnhandledMacError, ex.GetType().Name);
            return Task.CompletedTask;
        }

        // Build a library of tokens so IntelliSense can quickly lookup a token at a given position.
        Sense.CommitTokens(startToken);

        // Build the AST.
        AST.Parser parser = new(startToken, sense, LanguageId);

        try
        {
            RootNode = parser.Parse();
        }
        catch (Exception ex)
        {
            Failed = true;
            Console.Error.WriteLine($"Failed to AST-gen script: {ex.Message}");

            Sense.AddIdeDiagnostic(RangeHelper.From(0, 0, 0, 1), GSCErrorCodes.UnhandledAstError, ex.GetType().Name);
            return Task.CompletedTask;
        }

        // Gather signatures for all functions and classes.
        string initialNamespace = Path.GetFileNameWithoutExtension(ScriptUri.ToUri().LocalPath);
        DefinitionsTable = new(initialNamespace);

        SignatureAnalyser signatureAnalyser = new(RootNode, DefinitionsTable, Sense);
        try
        {
            signatureAnalyser.Analyse();
        }
        catch (Exception ex)
        {
            Failed = true;
            Console.Error.WriteLine($"Failed to signature analyse script: {ex.Message}");

            Sense.AddIdeDiagnostic(RangeHelper.From(0, 0, 0, 1), GSCErrorCodes.UnhandledSaError, ex.GetType().Name);
            return Task.CompletedTask;
        }

<<<<<<< HEAD
        // Analyze folding ranges from the token stream
        UserRegionsAnalyser foldingRangeAnalyser = new(startToken, Sense);
        try
        {
            foldingRangeAnalyser.Analyse();
        }
        catch (Exception ex)
        {
            Failed = true;
            Console.Error.WriteLine($"Failed to analyse folding ranges: {ex.Message}");

            Sense.AddIdeDiagnostic(RangeHelper.From(0, 0, 0, 1), GSCErrorCodes.UnhandledSaError, ex.GetType().Name);
            return Task.CompletedTask;
        }
=======
        // Build references index from token stream
        BuildReferenceIndex();
>>>>>>> 35630216

        Parsed = true;
        return Task.CompletedTask;
    }

    [MethodImpl(MethodImplOptions.AggressiveInlining)]
    private static Token? PreviousNonTrivia(Token? token)
    {
        Token? t = token?.Previous;
        while (t is not null && (t.IsWhitespacey() || t.IsComment()))
        {
            t = t.Previous;
        }
        return t;
    }

    [MethodImpl(MethodImplOptions.AggressiveInlining)]
    private static bool IsAddressOfIdentifier(Token identifier)
    {
        // identifier may be part of ns::name; find left-most identifier
        Token leftMost = identifier;
        if (identifier.Previous is { Type: TokenType.ScopeResolution } scope && scope.Previous is { Type: TokenType.Identifier } ns)
        {
            leftMost = ns;
        }
        Token? prev = PreviousNonTrivia(leftMost);
        return prev is not null && prev.Type == TokenType.BitAnd;
    }

    private static string NormalizeDocComment(string raw)
    {
        if (string.IsNullOrWhiteSpace(raw)) return string.Empty;
        string s = raw.Trim();
        // Strip block wrappers /@ @/ or /* */
        if (s.StartsWith("/@"))
        {
            if (s.EndsWith("@/")) s = s.Substring(2, s.Length - 4);
            else s = s.Substring(2);
        }
        else if (s.StartsWith("/*"))
        {
            if (s.EndsWith("*/")) s = s.Substring(2, s.Length - 4);
            else s = s.Substring(2);
        }
        // Normalize lines: remove leading * and surrounding quotes
        var lines = s.Replace("\r\n", "\n").Replace('\r', '\n').Split('\n');
        if (lines.Length == 1)
        {
            string l = lines[0].Trim();
            if (l.StartsWith("*")) l = l.TrimStart('*').TrimStart();
            if (l.Length >= 2 && l[0] == '"' && l[^1] == '"') l = l.Substring(1, l.Length - 2);
            return l.Length == 0 ? string.Empty : l;
        }
        List<string> cleaned = new();
        foreach (var line in lines)
        {
            string l = line.Trim();
            if (l.StartsWith("*")) l = l.TrimStart('*').TrimStart();
            // Remove starting and ending quotes if present
            if (l.Length >= 2 && l[0] == '"' && l[^1] == '"')
            {
                l = l.Substring(1, l.Length - 2);
            }
            if (l.Length == 0) continue;
            cleaned.Add(l);
        }
        return string.Join("\n", cleaned);
    }

    private void BuildReferenceIndex()
    {
        _references.Clear();
        var api = TryGetApi();
        foreach (var token in Sense.Tokens.GetAll())
        {
            if (token.Type != TokenType.Identifier) continue;

            // Recognize definition identifiers
            if (token.SenseDefinition is ScrFunctionSymbol)
            {
                var defNamespace = DefinitionsTable?.CurrentNamespace ?? Path.GetFileNameWithoutExtension(ScriptUri.ToUri().LocalPath);
                AddRef(new SymbolKey(SymbolKindSA.Function, defNamespace, token.Lexeme), token.Range);
                continue;
            }
            if (token.SenseDefinition is ScrClassSymbol)
            {
                var defNamespace = DefinitionsTable?.CurrentNamespace ?? Path.GetFileNameWithoutExtension(ScriptUri.ToUri().LocalPath);
                AddRef(new SymbolKey(SymbolKindSA.Class, defNamespace, token.Lexeme), token.Range);
                continue;
            }

            // Recognize call-site or qualified references, or address-of '&name' / '&ns::name'
            Token? next = token.Next;
            while (next is not null && next.IsWhitespacey()) next = next.Next;
            bool looksLikeCall = next is not null && next.Type == TokenType.OpenParen;
            bool isQualified = token.Previous is not null && token.Previous.Type == TokenType.ScopeResolution && token.Previous.Previous is not null && token.Previous.Previous.Type == TokenType.Identifier;
            bool isAddressOf = IsAddressOfIdentifier(token);
            if (!looksLikeCall && !isQualified && !isAddressOf) continue;

            var (qual, name) = ParseNamespaceQualifiedIdentifier(token);

            // Skip builtin
            if (api is not null)
            {
                try { if (api.GetApiFunction(name) is not null) continue; } catch { }
            }

            // Resolve to a namespace
            string resolvedNamespace = qual ?? (DefinitionsTable?.CurrentNamespace ?? Path.GetFileNameWithoutExtension(ScriptUri.ToUri().LocalPath));
            // Index as function reference for now (method support can be added later)
            AddRef(new SymbolKey(SymbolKindSA.Function, resolvedNamespace, name), token.Range);
        }

        void AddRef(SymbolKey key, Range range)
        {
            if (!_references.TryGetValue(key, out var list))
            {
                list = new List<Range>();
                _references[key] = list;
            }
            list.Add(range);
        }
    }

    public async Task AnalyseAsync(IEnumerable<IExportedSymbol> exportedSymbols, CancellationToken cancellationToken = default)
    {
        await WaitUntilParsedAsync(cancellationToken);

        // Basic SPA diagnostics
        try
        {
            EmitUnusedParameterDiagnostics();
            EmitCallArityDiagnostics();
            EmitUnknownNamespaceDiagnostics();
            EmitUnusedUsingDiagnostics();
            EmitUnusedVariableDiagnostics();
            EmitSwitchCaseDiagnostics();
            EmitAssignOnThreadDiagnostics();
        }
        catch (Exception ex)
        {
            // Do not fail analysis entirely; surface as SPA failure
            Sense.AddIdeDiagnostic(RangeHelper.From(0, 0, 0, 1), GSCErrorCodes.UnhandledSpaError, ex.GetType().Name);
        }

        Analysed = true;
    }

    public async Task<List<Diagnostic>> GetDiagnosticsAsync(CancellationToken cancellationToken)
    {
        // TODO: maybe a mechanism to check if analysed if that's a requirement

        // We still expose diagnostics even if the script failed to parse
        await WaitUntilParsedAsync(cancellationToken);
        return Sense.Diagnostics;
    }

    public async Task PushSemanticTokensAsync(SemanticTokensBuilder builder, CancellationToken cancellationToken)
    {
        await WaitUntilParsedAsync(cancellationToken);

        foreach (ISemanticToken token in Sense.SemanticTokens)
        {
            builder.Push(token.Range, token.SemanticTokenType, token.SemanticTokenModifiers);
        }
    }

    public async Task<Hover?> GetHoverAsync(Position position, CancellationToken cancellationToken)
    {
        await WaitUntilParsedAsync(cancellationToken);

        IHoverable? result = Sense.HoverLibrary.Get(position);
        if (result is not null)
        {
            return result.GetHover();
        }

        Token? token = Sense.Tokens.Get(position);
        if (token is null)
        {
            return null;
        }

        // If cursor is inside a call's argument list, synthesize a signature-like hover with current parameter highlighted
        if (TryGetCallInfo(token, out Token idToken, out int activeParam))
        {
            var (q, funcName) = ParseNamespaceQualifiedIdentifier(idToken);
            string? md = BuildSignatureMarkdown(funcName, q, activeParam);
            if (md is not null)
            {
                return new Hover
                {
                    Range = idToken.Range,
                    Contents = new MarkedStringsOrMarkupContent(new MarkupContent
                    {
                        Kind = MarkupKind.Markdown,
                        Value = md
                    })
                };
            }
        }

        // No precomputed hover — try to synthesize one for local/external (non-builtin) function identifiers
        // Only for identifiers (namespace::name or plain name)
        if (token.Type != TokenType.Identifier)
        {
            return null;
        }

        var (qualifier, name) = ParseNamespaceQualifiedIdentifier(token);

        // Exclude builtin API functions
        if (IsBuiltinFunction(name))
        {
            return null; // let existing hover (if any) handle API
        }

        // Find function/method in current script tables
        string ns = qualifier ?? (DefinitionsTable?.CurrentNamespace ?? Path.GetFileNameWithoutExtension(ScriptUri.ToUri().LocalPath));
        string? doc = DefinitionsTable?.GetFunctionDoc(ns, name);
        string[]? parameters = DefinitionsTable?.GetFunctionParameters(ns, name);

        if (doc is null && parameters is null)
        {
            // Try any namespace in this file
            var any = DefinitionsTable?.GetFunctionLocationAnyNamespace(name);
            if (any is not null)
            {
                // unknown params/doc; still show a basic prototype
                string proto = $"function {name}()";
                return new Hover
                {
                    Range = token.Range,
                    Contents = new MarkedStringsOrMarkupContent(new MarkupContent
                    {
                        Kind = MarkupKind.Markdown,
                        Value = $"```gsc\n{proto}\n```"
                    })
                };
            }
            return null;
        }

        string[] cleanParams = parameters is null ? Array.Empty<string>() : parameters.Select(StripDefault).ToArray();
        string protoWithParams = cleanParams.Length == 0
            ? $"function {name}()"
            : $"function {name}({string.Join(", ", cleanParams)})";

        string formattedDoc = doc is not null ? NormalizeDocComment(doc) : string.Empty;
        string value = string.IsNullOrEmpty(formattedDoc)
            ? $"```gsc\n{protoWithParams}\n```"
            : $"```gsc\n{protoWithParams}\n```\n---\n{formattedDoc}";

        return new Hover
        {
            Range = token.Range,
            Contents = new MarkedStringsOrMarkupContent(new MarkupContent
            {
                Kind = MarkupKind.Markdown,
                Value = value
            })
        };
    }

    private string? BuildSignatureMarkdown(string name, string? qualifier, int activeParam)
    {
        // Built-in API: try first
        var api = TryGetApi();
        if (api is not null)
        {
            try
            {
                var apiFn = api.GetApiFunction(name);
                if (apiFn is not null)
                {
                    var overload = apiFn.Overloads.FirstOrDefault();
                    var paramSeq = overload != null ? overload.Parameters : new List<GSCode.Parser.SPA.Sense.ScrFunctionParameter>();
                    string[] names = paramSeq.Select(p => StripDefault(p.Name)).ToArray();
                    string sig = FormatSignature(name, names, activeParam, qualifier);
                    string desc = apiFn.Description ?? string.Empty;
                    return string.IsNullOrEmpty(desc) ? sig : $"{sig}\n---\n{desc}";
                }
            }
            catch { }
        }

        // Script-defined (local or imported)
        string ns = qualifier ?? (DefinitionsTable?.CurrentNamespace ?? Path.GetFileNameWithoutExtension(ScriptUri.ToUri().LocalPath));
        string[]? parms = DefinitionsTable?.GetFunctionParameters(ns, name);
        string? doc = DefinitionsTable?.GetFunctionDoc(ns, name);
        if (parms is not null)
        {
            string sig = FormatSignature(name, parms.Select(StripDefault).ToArray(), activeParam, qualifier);
            string formattedDoc = doc is not null ? NormalizeDocComment(doc) : string.Empty;
            return string.IsNullOrEmpty(formattedDoc) ? sig : $"{sig}\n---\n{formattedDoc}";
        }

        // Fallback: show empty params signature if symbol exists somewhere
        var any = DefinitionsTable?.GetFunctionLocationAnyNamespace(name);
        if (any is not null)
        {
            return FormatSignature(name, Array.Empty<string>(), activeParam, qualifier);
        }
        return null;
    }

    private static string FormatSignature(string name, IReadOnlyList<string> parameters, int activeParam, string? qualifier)
    {
        string nsPrefix = string.IsNullOrEmpty(qualifier) ? string.Empty : qualifier + "::";
        if (parameters.Count == 0)
        {
            return $"```gsc\nfunction {nsPrefix}{name}()\n```";
        }
        var sb = new StringBuilder();
        sb.Append("```gsc\nfunction ").Append(nsPrefix).Append(name).Append('(');
        for (int i = 0; i < parameters.Count; i++)
        {
            if (i > 0) sb.Append(", ");
            string p = StripDefault(parameters[i]);
            if (i == activeParam)
            {
                sb.Append('<').Append(p).Append('>');
            }
            else
            {
                sb.Append(p);
            }
        }
        sb.Append(")\n```");
        return sb.ToString();
    }

    private static bool TryGetCallInfo(Token token, out Token idToken, out int activeParam)
    {
        idToken = default!;
        activeParam = 0;

        // Find the nearest '(' that starts the current argument list
        Token? cursor = token;
        int parenDepth = 0;
        while (cursor is not null)
        {
            if (cursor.Type == TokenType.CloseParen) parenDepth++;
            if (cursor.Type == TokenType.OpenParen)
            {
                if (parenDepth == 0) break;
                parenDepth--;
            }
            cursor = cursor.Previous;
        }
        if (cursor is null)
            return false; // not in a call

        // The identifier before this '('
        Token? id = cursor.Previous;
        while (id is not null && (id.IsWhitespacey() || id.IsComment())) id = id.Previous;
        if (id is null || id.Type != TokenType.Identifier)
            return false;

        idToken = id;

        // Count commas to determine parameter index; ignore nested parens/brackets/braces
        Token? walker = cursor.Next;
        int depthParen = 0, depthBracket = 0, depthBrace = 0;
        int index = 0;
        while (walker is not null && walker != token.Next)
        {
            if (walker.Type == TokenType.OpenParen) depthParen++;
            else if (walker.Type == TokenType.CloseParen)
            {
                if (depthParen == 0) break;
                depthParen--;
            }
            else if (walker.Type == TokenType.OpenBracket) depthBracket++;
            else if (walker.Type == TokenType.CloseBracket && depthBracket > 0) depthBracket--;
            else if (walker.Type == TokenType.OpenBrace) depthBrace++;
            else if (walker.Type == TokenType.CloseBrace && depthBrace > 0) depthBrace--;
            else if (walker.Type == TokenType.Comma && depthParen == 0 && depthBracket == 0 && depthBrace == 0)
            {
                index++;
            }
            walker = walker.Next;
        }
        activeParam = index;
        return true;
    }

    public async Task<CompletionList?> GetCompletionAsync(Position position, CancellationToken cancellationToken)
    {
        await WaitUntilParsedAsync(cancellationToken);
        return Sense.Completions.GetCompletionsFromPosition(position);
    }

    public async Task<IEnumerable<FoldingRange>> GetFoldingRangesAsync(CancellationToken cancellationToken = default)
    {
        await WaitUntilParsedAsync(cancellationToken);
        return Sense.FoldingRanges;
    }

    private async Task WaitUntilParsedAsync(CancellationToken cancellationToken = default)
    {
        cancellationToken.ThrowIfCancellationRequested();

        if (ParsingTask is null)
        {
            throw new InvalidOperationException("The script has not been parsed yet.");
        }
        await ParsingTask;
        cancellationToken.ThrowIfCancellationRequested();
    }

    public async Task<IEnumerable<IExportedSymbol>> IssueExportedSymbolsAsync(CancellationToken cancellationToken = default)
    {
        await WaitUntilParsedAsync(cancellationToken);

        return DefinitionsTable!.ExportedFunctions ?? [];
    }

    /// <summary>
    /// Helper to parse namespace-qualified identifiers: namespace::name or just name.
    /// </summary>
    [MethodImpl(MethodImplOptions.AggressiveInlining)]
    private static (string? qualifier, string name) ParseNamespaceQualifiedIdentifier(Token token)
    {
        // If the previous token is '::' and the one before is an identifier, treat as namespace::name
        if (token.Previous is { Lexeme: "::" } sep && sep.Previous is { Type: TokenType.Identifier } nsToken)
        {
            return (nsToken.Lexeme, token.Lexeme);
        }
        // Otherwise, no qualifier
        return (null, token.Lexeme);
    }

    private static string NormalizeFilePathForUri(string filePath)
    {
        if (string.IsNullOrEmpty(filePath)) return filePath;

        // Some paths are produced like "/g:/path/..." on Windows; remove leading slash if followed by drive letter
        if (filePath.Length >= 3 && filePath[0] == '/' && char.IsLetter(filePath[1]) && filePath[2] == ':')
        {
            filePath = filePath.Substring(1);
        }

        // Convert forward slashes to platform directory separator to be safe
        if (Path.DirectorySeparatorChar == '\\')
        {
            filePath = filePath.Replace('/', Path.DirectorySeparatorChar);
        }

        // Return full path if possible
        try
        {
            return Path.GetFullPath(filePath);
        }
        catch
        {
            return filePath;
        }
    }

    public async Task<Location?> GetDefinitionAsync(Position position, CancellationToken cancellationToken = default)
    {
        await WaitUntilParsedAsync(cancellationToken);

        // First, allow preprocessor macro definitions/usages to resolve even if the original macro token was removed
        IHoverable? hoverable = Sense.HoverLibrary.Get(position);
        if (hoverable is Pre.MacroDefinition macroDef && !macroDef.IsFromPreprocessor)
        {
            string normalized = NormalizeFilePathForUri(ScriptUri.ToUri().LocalPath);
            return new Location() { Uri = new Uri(normalized), Range = macroDef.Range };
        }
        if (hoverable is Pre.ScriptMacro scriptMacro)
        {
            string normalized = NormalizeFilePathForUri(ScriptUri.ToUri().LocalPath);
            return new Location() { Uri = new Uri(normalized), Range = scriptMacro.DefineSource.Range };
        }

        Token? token = Sense.Tokens.Get(position);
        if (token is null)
            return null;

        // If the token has an IntelliSense definition pointing at a dependency, return that file location.
        if (token.SenseDefinition is ScrDependencySymbol dep)
        {
            string resolvedPath = dep.Path;
            if (!File.Exists(resolvedPath))
                return null;
            string normalized = NormalizeFilePathForUri(resolvedPath);
            var targetUri = new Uri(normalized);
            // Navigate to start of file in the target document
            return new Location() { Uri = targetUri, Range = RangeHelper.From(0, 0, 0, 0) };
        }

        if (IsOnUsingLine(token, out string? usingPath, out Range? usingRange))
        {
            string? resolved = Sense.GetDependencyPath(usingPath!, usingRange!);
            if (resolved is not null && File.Exists(resolved))
            {
                string normalized = NormalizeFilePathForUri(resolved);
                var targetUri = new Uri(normalized);
                return new Location() { Uri = targetUri, Range = RangeHelper.From(0, 0, 0, 0) };
            }
        }

        // If on an #insert line and we recorded a hover for it, go to the inserted file
        IHoverable? h = Sense.HoverLibrary.Get(position);
        if (h is Pre.InsertDirectiveHover ih)
        {
            string? resolved = Sense.ResolveInsertPath(ih.RawPath, ih.Range);
            if (resolved is not null && File.Exists(resolved))
            {
                string normalized = NormalizeFilePathForUri(resolved);
                var targetUri = new Uri(normalized);
                return new Location() { Uri = targetUri, Range = RangeHelper.From(0, 0, 0, 0) };
            }
        }

        // Ensure the token is a function-like identifier before attempting Go-to-Definition.
        if (token.Type != TokenType.Identifier)
        {
            return null;
        }
        // Helper: get next non-whitespace/comment token
        Token? nextNonWs = token.Next;
        while (nextNonWs is not null && nextNonWs.IsWhitespacey())
        {
            nextNonWs = nextNonWs.Next;
        }
        bool looksLikeCall = nextNonWs is not null && nextNonWs.Type == TokenType.OpenParen;
        bool isQualified = token.Previous is not null && token.Previous.Type == TokenType.ScopeResolution && token.Previous.Previous is not null && token.Previous.Previous.Type == TokenType.Identifier;
        bool hasDefinitionSymbol = token.SenseDefinition is ScrFunctionSymbol || token.SenseDefinition is ScrMethodSymbol || token.SenseDefinition is ScrClassSymbol;
        bool isAddressOf = IsAddressOfIdentifier(token);
        if (!looksLikeCall && !isQualified && !hasDefinitionSymbol && !isAddressOf)
        {
            return null;
        }
        var (qualifier, name) = ParseNamespaceQualifiedIdentifier(token);
        if (IsBuiltinFunction(name))
        {
            return null;
        }
        if (qualifier is not null && DefinitionsTable is not null)
        {
            var loc = DefinitionsTable.GetFunctionLocation(qualifier, name)
                   ?? DefinitionsTable.GetClassLocation(qualifier, name);
            if (loc is not null)
            {
                string normalized = NormalizeFilePathForUri(loc.Value.FilePath);
                var targetUri = new Uri(normalized); return new Location() { Uri = targetUri, Range = loc.Value.Range };
            }
        }
        string ns = DefinitionsTable?.CurrentNamespace ?? Path.GetFileNameWithoutExtension(ScriptUri.ToUri().LocalPath);
        var localLoc = DefinitionsTable?.GetFunctionLocation(ns, name)
                    ?? DefinitionsTable?.GetClassLocation(ns, name);
        if (localLoc is not null)
        {
            string normalized = NormalizeFilePathForUri(localLoc.Value.FilePath);
            var targetUri = new Uri(normalized);
            return new Location() { Uri = targetUri, Range = localLoc.Value.Range };
        }
        var anyLoc = DefinitionsTable?.GetFunctionLocationAnyNamespace(name)
                  ?? DefinitionsTable?.GetClassLocationAnyNamespace(name);
        if (anyLoc is not null)
        {
            string normalized = NormalizeFilePathForUri(anyLoc.Value.FilePath);
            var targetUri = new Uri(normalized);
            return new Location() { Uri = targetUri, Range = anyLoc.Value.Range };
        }
        return null;
    }

    private static bool IsOnUsingLine(Token token, out string? usingPath, out Range? usingRange)
    {
        usingPath = null;
        usingRange = null;

        int line = token.Range.Start.Line;

        // Move to the first token of the line
        Token? cursor = token;
        while (cursor.Previous is not null && cursor.Previous.Range.End.Line == line)
        {
            cursor = cursor.Previous;
        }

        // Find '#using' token on the next line (since this is EOL)
        Token? usingToken = null;
        Token? iter = cursor.Next;
        int guard = 0;
        while (iter is not null && iter.Range.Start.Line == line)
        {
            if (iter.Lexeme == "#using")
            {
                usingToken = iter;
                break;
            }
            // Advance; break if no progress or if guard trips to avoid infinite loops
            Token? prev = iter;
            iter = iter.Next;
            if (ReferenceEquals(iter, prev))
            {
                break;
            }
            if (++guard > 10000)
            {
                break;
            }
        }

        if (usingToken is null)
        {
            return false;
        }

        // Collect tokens after '#using' up to ';' or EOL
        Token? start = usingToken.Next;
        while (start is not null && start.IsWhitespacey()) start = start.Next;
        if (start is null || start.Range.Start.Line != line)
        {
            return false;
        }
        Token? end = start;
        Token? walker = start;
        while (walker is not null && walker.Range.Start.Line == line)
        {
            if (walker.Type == TokenType.Semicolon || walker.Type == TokenType.LineBreak)
            {
                break;
            }
            end = walker;
            walker = walker.Next;
        }
        if (end is null)
        {
            return false;
        }

        // Build path using raw source between start and end
        var list = new TokenList(start, end);
        string raw = list.ToRawString();
        if (string.IsNullOrWhiteSpace(raw))
        {
            return false;
        }
        usingPath = raw.Trim();
        usingRange = RangeHelper.From(start.Range.Start, end.Range.End);
        return true;
    }

    public async Task<(string? qualifier, string name)?> GetQualifiedIdentifierAtAsync(Position position, CancellationToken cancellationToken = default)
    {
        await WaitUntilParsedAsync(cancellationToken);

        Token? token = Sense.Tokens.Get(position);
        if (token is null)
        {
            return null;
        }

        return ParseNamespaceQualifiedIdentifier(token);
    }

    private static string? ExtractParameterDocFromDoc(string? doc, string paramName, int paramIndex)
    {
        if (string.IsNullOrWhiteSpace(doc) || string.IsNullOrWhiteSpace(paramName)) return null;
        string Normalize(string s) => s.Trim().Trim('<', '>', '[', ']').Trim();

        // Try to parse prototype line to map by position
        string[] ParseDocPrototypeParams(string d)
        {
            var lines = d.Replace("\r\n", "\n").Replace('\r', '\n').Split('\n');
            var line = lines.Length > 1 ? lines[1].Trim() : string.Empty; // second line from ```gsc\r\nfoo(bar)...```
            int lp = line.IndexOf('(');
            int rp = line.LastIndexOf(')');
            if (lp < 0 || rp < lp) return Array.Empty<string>();
            string inside = line.Substring(lp + 1, rp - lp - 1);
            if (string.IsNullOrWhiteSpace(inside)) return Array.Empty<string>();
            var parts = inside.Split(',');
            var list = new List<string>(parts.Length);
            foreach (var p in parts)
            {
                var v = Normalize(p);
                if (v.Length > 0) list.Add(v);
            }
            return list.ToArray();
        }

        string[] protoParams = ParseDocPrototypeParams(doc);
        List<string> candidates = new() { Normalize(paramName) };
        if (paramIndex >= 0 && paramIndex < protoParams.Length)
        {
            candidates.Add(Normalize(protoParams[paramIndex]));
        }

        // Scan parameter description lines (``<param>`` — desc)
        string[] linesDoc = doc.Replace("\r\n", "\n").Replace('\r', '\n').Split('\n');
        foreach (var raw in linesDoc)
        {
            string line = raw.Trim();
            if (line.Length == 0) continue;
            int b1 = line.IndexOf('`');
            if (b1 < 0) continue;
            int b2 = line.IndexOf('`', b1 + 1);
            if (b2 < 0) continue;
            string token = Normalize(line.Substring(b1 + 1, b2 - b1 - 1));
            bool match = false;
            foreach (var c in candidates)
            {
                if (string.Equals(c, token, StringComparison.OrdinalIgnoreCase)) { match = true; break; }
            }
            if (!match) continue;
            int dash = line.IndexOf('—', b2 + 1); // em dash
            if (dash < 0) dash = line.IndexOf('-', b2 + 1); // fallback
            string desc = dash >= 0 && dash + 1 < line.Length ? line[(dash + 1)..].Trim() : string.Empty;
            return desc;
        }
        return null;
    }

    public async Task<SignatureHelp?> GetSignatureHelpAsync(Position position, CancellationToken cancellationToken)
    {
        await WaitUntilParsedAsync(cancellationToken);

        Token? token = Sense.Tokens.Get(position);
        if (token is null)
            return null;

        // Determine if we're inside a call: find identifier before '(' and count comma-separated args
        // Scan left to find the nearest '(' that starts the current argument list
        Token? cursor = token;
        int parenDepth = 0;
        while (cursor is not null)
        {
            if (cursor.Type == TokenType.CloseParen) parenDepth++;
            if (cursor.Type == TokenType.OpenParen)
            {
                if (parenDepth == 0) break;
                parenDepth--;
            }
            if (cursor.Type == TokenType.Identifier && cursor.Next.Type == TokenType.OpenParen && parenDepth == 0)
            {
                cursor = cursor.Next;
                break;
            }
            if(cursor.Type == TokenType.Semicolon || cursor.Type == TokenType.LineBreak)
            {
                // Hit end of statement without finding '('
                cursor = null;
                break;
            }
            cursor = cursor.Previous;
        }
        if (cursor is null)
            return null; // not in a call

        // Find the identifier before this '('
        Token? id = cursor.Previous;
        while (id is not null && (id.IsWhitespacey() || id.IsComment())) id = id.Previous;
        if (id is null || id.Type != TokenType.Identifier)
            return null;

        var (qualifier, name) = ParseNamespaceQualifiedIdentifier(id);

        // Count arguments index by scanning commas from cursor to current position, without nesting into inner parens/brackets/braces
        int activeParam = 0;
        Token? walker = cursor.Next;
        int depthParen = 0, depthBracket = 0, depthBrace = 0;
        while (walker is not null && walker != token.Next)
        {
            if (walker.Type == TokenType.OpenParen) depthParen++;
            else if (walker.Type == TokenType.CloseParen)
            {
                if (depthParen == 0) break; // end of this call
                depthParen--;
            }
            else if (walker.Type == TokenType.OpenBracket) depthBracket++;
            else if (walker.Type == TokenType.CloseBracket && depthBracket > 0) depthBracket--;
            else if (walker.Type == TokenType.OpenBrace) depthBrace++;
            else if (walker.Type == TokenType.CloseBrace && depthBrace > 0) depthBrace--;
            else if (walker.Type == TokenType.Comma && depthParen == 0 && depthBracket == 0 && depthBrace == 0)
            {
                activeParam++;
            }
            walker = walker.Next;
        }

        // Try builtin API first
        List<SignatureInformation> signatures = new();
        var api = TryGetApi();
        if (api is not null)
        {
            try
            {
                var apiFn = api.GetApiFunction(name);
                if (apiFn is not null)
                {
                    var overload = apiFn.Overloads.FirstOrDefault();
                    IEnumerable<GSCode.Parser.SPA.Sense.ScrFunctionParameter> paramSeq = overload != null ? (IEnumerable<GSCode.Parser.SPA.Sense.ScrFunctionParameter>)overload.Parameters : Enumerable.Empty<GSCode.Parser.SPA.Sense.ScrFunctionParameter>();
                    var cleaned = paramSeq.Select(p => StripDefault(p.Name)).ToArray();
                    string label = $"function {name}({string.Join(", ", cleaned)})";
                    var parameters = new Container<ParameterInformation>(paramSeq.Select(p => new ParameterInformation { Label = StripDefault(p.Name), Documentation = string.IsNullOrWhiteSpace(p.Description) ? null : new MarkupContent { Kind = MarkupKind.Markdown, Value = p.Description! } }));
                    var docContent = new MarkupContent { Kind = MarkupKind.Markdown, Value = apiFn.Description ?? string.Empty };
                    signatures.Add(new SignatureInformation { Label = label, Documentation = docContent, Parameters = parameters });
                }
            }
            catch { }
        }

        // Then script-defined (local or imported) using DefinitionsTable
        string ns = qualifier ?? (DefinitionsTable?.CurrentNamespace ?? Path.GetFileNameWithoutExtension(ScriptUri.ToUri().LocalPath));
        string[]? parms = DefinitionsTable?.GetFunctionParameters(ns, name) ?? DefinitionsTable?.GetFunctionParameters(qualifier ?? ns, name);
        string? doc = DefinitionsTable?.GetFunctionDoc(ns, name);
        if (parms is not null)
        {
            var cleaned = parms.Select(StripDefault).ToArray();
            string label = $"function {name}({string.Join(", ", cleaned)})";
            var paramList = new List<ParameterInformation>(cleaned.Length);
            for (int i = 0; i < cleaned.Length; i++)
            {
                string p = cleaned[i];
                string? pDoc = ExtractParameterDocFromDoc(doc, p, i);
                paramList.Add(new ParameterInformation
                {
                    Label = p,
                    Documentation = string.IsNullOrWhiteSpace(pDoc) ? null : new MarkupContent { Kind = MarkupKind.Markdown, Value = pDoc }
                });
            }
            var parameters = new Container<ParameterInformation>(paramList);
            // Do not include full Markdown doc in SignatureHelp for script-defined; keep prototype and parameters only
            signatures.Add(new SignatureInformation { Label = label, Parameters = parameters });
        }

        if (signatures.Count == 0)
            return null;

        int paramCount = 1;
        if (signatures[0].Parameters is { } paramContainer)
        {
            paramCount = paramContainer.Count();
        }

        return new SignatureHelp
        {
            ActiveSignature = 0,
            ActiveParameter = Math.Max(0, Math.Min(activeParam, paramCount - 1)),
            Signatures = new Container<SignatureInformation>(signatures)
        };
    }

    [MethodImpl(MethodImplOptions.AggressiveInlining)]
    private static string StripDefault(string? name)
    {
        if (string.IsNullOrWhiteSpace(name)) return string.Empty;
        int idx = name.IndexOf('=');
        return idx >= 0 ? name[..idx].Trim() : name.Trim();
    }

    // ===== SPA helpers =====

    private void EmitUnusedParameterDiagnostics()
    {
        if (RootNode is null) return;
        // Traverse functions
        foreach (var fn in EnumerateFunctions(RootNode))
        {
            // collect used identifiers in function body
            HashSet<string> used = new(StringComparer.OrdinalIgnoreCase);
            CollectIdentifiers(fn.Body, used);
            foreach (var p in fn.Parameters.Parameters)
            {
                if (p.Name is null) continue;
                string paramName = p.Name.Lexeme;
                if (!used.Contains(paramName))
                {
                    Sense.AddSpaDiagnostic(p.Name.Range, GSCErrorCodes.UnusedParameter, paramName);
                }
            }
        }
    }

    private void EmitCallArityDiagnostics()
    {
        if (RootNode is null) return;
        // Build known function param counts for local/dep functions
        var localParamMap = new Dictionary<(string ns, string name), (int required, int total)>();
        if (DefinitionsTable is not null)
        {
            foreach (var kv in DefinitionsTable.GetAllFunctionParameters())
            {
                var key = kv.Key;
                var values = kv.Value ?? Array.Empty<string>();
                int total = values.Length;
                int required = 0;
                foreach (var v in values)
                {
                    if (string.IsNullOrWhiteSpace(v)) continue;
                    if (!v.Contains('=')) required++;
                }
                localParamMap[(key.Namespace, key.Name)] = (required, total);
            }
        }

        // Walk all call nodes
        foreach (var call in EnumerateCalls(RootNode))
        {
            string? ns = null;
            string? name = null;
            Range reportRange = call.Arguments.Range;

            if (call is FunCallNode fcall)
            {
                switch (fcall.Target)
                {
                    case IdentifierExprNode id:
                        name = id.Identifier;
                        reportRange = fcall.Arguments.Range;
                        break;
                    case NamespacedMemberNode nsm:
                        if (nsm.Namespace is IdentifierExprNode nsId && nsm.Member is IdentifierExprNode member)
                        {
                            ns = nsId.Identifier; name = member.Identifier; reportRange = fcall.Arguments.Range;
                        }
                        break;
                }
            }
            // MethodCallNode also counts as a call, but we can't reliably infer name for arity; skip
            if (name is null) continue;

            int argCount = call.Arguments.Arguments.Count;

            // Builtin API arity check
            if (TryGetApi() is ScriptAnalyserData api)
            {
                try
                {
                    var apiFn = api.GetApiFunction(name);
                    if (apiFn is not null && ns is null)
                    {
                        int minAny = int.MaxValue; int maxAny = int.MinValue; bool any = false;
                        foreach (var ov in apiFn.Overloads)
                        {
                            int total = ov.Parameters.Count;
                            int req = ov.Parameters.Count(p => p.Mandatory == true);
                            minAny = Math.Min(minAny, req);
                            maxAny = Math.Max(maxAny, total);
                            any = true;
                        }
                        if (any)
                        {
                            // remove on purpose: too few arguments is very common due to optional params and overloads
                            //if (argCount < minAny)
                            //{
                            //    Sense.AddSpaDiagnostic(reportRange, GSCErrorCodes.TooFewArguments, name, argCount, minAny);
                            //    continue;
                            //}
                            if (argCount > maxAny)
                            {
                                Sense.AddSpaDiagnostic(reportRange, GSCErrorCodes.TooManyArguments, name, argCount, maxAny);
                                continue;
                            }
                            // If within some overload’s min/max, we assume OK (type checking not implemented)
                            continue;
                        }
                    }
                }
                catch { }
            }

            // Local/dep function arity check via DefinitionsTable
            string lookupNs = ns ?? (DefinitionsTable?.CurrentNamespace ?? Path.GetFileNameWithoutExtension(ScriptUri.ToUri().LocalPath));
            (int required, int total) paramInfo;
            if (!localParamMap.TryGetValue((lookupNs, name), out paramInfo))
            {
                // try any namespace entry for this name if not namespaced
                if (ns is null && localParamMap.Count > 0)
                {
                    bool found = false;
                    foreach (var kv in localParamMap)
                    {
                        if (string.Equals(kv.Key.name, name, StringComparison.OrdinalIgnoreCase))
                        {
                            paramInfo = kv.Value;
                            lookupNs = kv.Key.ns;
                            found = true;
                            break;
                        }
                    }
                    if (!found)
                    {
                        continue; // unknown symbol; skip
                    }
                }
                else
                {
                    continue;
                }
            }

            // removed on purpose : too few arguments is very common due to optional params and overloads
            //if (argCount < paramInfo.required)
            //{
            //    Sense.AddSpaDiagnostic(reportRange, GSCErrorCodes.TooFewArguments, name, argCount, paramInfo.required);
            //}
            //else 
            if (paramInfo.total >= 0 && argCount > paramInfo.total)
            {
                Sense.AddSpaDiagnostic(reportRange, GSCErrorCodes.TooManyArguments, name, argCount, paramInfo.total);
            }
        }
    }

    private void EmitUnknownNamespaceDiagnostics()
    {
        if (RootNode is null || DefinitionsTable is null) return;
        HashSet<string> known = new(StringComparer.OrdinalIgnoreCase);
        foreach (var kv in DefinitionsTable.GetAllFunctionLocations()) known.Add(kv.Key.Namespace);
        foreach (var kv in DefinitionsTable.GetAllClassLocations()) known.Add(kv.Key.Namespace);
        known.Add(DefinitionsTable.CurrentNamespace);

        foreach (var nsm in EnumerateNamespacedMembers(RootNode))
        {
            if (nsm.Namespace is IdentifierExprNode nsId && !known.Contains(nsId.Identifier))
            {
                Sense.AddSpaDiagnostic(nsId.Range, GSCErrorCodes.UnknownNamespace, nsId.Identifier);
            }
        }
    }

    private void EmitUnusedUsingDiagnostics()
    {
        if (RootNode is null || DefinitionsTable is null) return;

        // Map referenced file paths
        HashSet<string> referencedFiles = new(StringComparer.OrdinalIgnoreCase);
        foreach (var kv in _references)
        {
            var key = kv.Key;
            var fLoc = DefinitionsTable.GetFunctionLocation(key.Namespace, key.Name);
            if (fLoc is not null) { referencedFiles.Add(NormalizeFilePathForUri(fLoc.Value.FilePath)); continue; }
            var cLoc = DefinitionsTable.GetClassLocation(key.Namespace, key.Name);
            if (cLoc is not null) { referencedFiles.Add(NormalizeFilePathForUri(cLoc.Value.FilePath)); continue; }
        }

        // For each using directive, if no referenced symbol comes from that dependency file, mark unused
        foreach (var depNode in RootNode.Dependencies)
        {
            // Build expected suffix: ..\scripts\<depNode.Path>.<LanguageId>
            string rel = depNode.Path.Replace('/', Path.DirectorySeparatorChar).Replace('\\', Path.DirectorySeparatorChar).TrimStart(Path.DirectorySeparatorChar);
            string expectedSuffix = Path.DirectorySeparatorChar + rel + "." + LanguageId;

            bool anyFromThisUsing = false;
            foreach (var referenced in referencedFiles)
            {
                // referenced already normalized
                if (referenced.Contains(expectedSuffix, StringComparison.OrdinalIgnoreCase))
                {
                    anyFromThisUsing = true;
                    break;
                }
            }

            if (!anyFromThisUsing)
            {
                Sense.AddSpaDiagnostic(depNode.Range, GSCErrorCodes.UnusedUsing, depNode.Path);
            }
        }
    }

    private void EmitUnusedVariableDiagnostics()
    {
        if (RootNode is null) return;
        foreach (var fn in EnumerateFunctions(RootNode))
        {
            // Count all identifier occurrences within the function body
            Dictionary<string, int> usageCounts = new(StringComparer.OrdinalIgnoreCase);
            CollectIdentifierCounts(fn.Body, usageCounts);

            // Single pass through function body to flag unused consts and assignments
            foreach (var node in EnumerateChildren(fn.Body))
            {
                if (node is ConstStmtNode cst)
                {
                    string name = cst.Identifier;
                    usageCounts.TryGetValue(name, out int count);
                    if (count == 0)
                    {
                        Sense.AddSpaDiagnostic(cst.Range, GSCErrorCodes.UnusedVariable, name);
                    }
                    continue;
                }

                if (node is ExprStmtNode es && es.Expr is BinaryExprNode be && be.Operation == TokenType.Assign && be.Left is IdentifierExprNode id)
                {
                    string name = id.Identifier;
                    usageCounts.TryGetValue(name, out int count);
                    // If the only occurrence is this defining assignment (LHS), consider it unused
                    if (count <= 1)
                    {
                        Sense.AddSpaDiagnostic(id.Range, GSCErrorCodes.UnusedVariable, name);
                    }
                }
            }
        }
    }

    private static void CollectIdentifierCounts(AstNode node, Dictionary<string, int> into)
    {
        if (node is IdentifierExprNode id)
        {
            if (!into.TryGetValue(id.Identifier, out int c)) c = 0;
            into[id.Identifier] = c + 1;
        }
        foreach (var child in EnumerateChildren(node))
        {
            CollectIdentifierCounts(child, into);
        }
    }

    private void EmitSwitchCaseDiagnostics()
    {
        if (RootNode is null) return;
        foreach (var sw in EnumerateSwitches(RootNode))
        {
            HashSet<string> seen = new(StringComparer.OrdinalIgnoreCase);
            bool defaultSeen = false;
            var list = sw.Cases.Cases;
            for (var node = list.First; node is not null; node = node.Next)
            {
                var cs = node.Value;
                bool isLast = node.Next is null;
                // Handle labels
                foreach (var label in cs.Labels)
                {
                    if (label.NodeType == AstNodeType.DefaultLabel)
                    {
                        if (defaultSeen)
                        {
                            // Multiple default labels
                            Range r = GetCaseLabelOrBodyRange(cs, sw);
                            Sense.AddSpaDiagnostic(r, GSCErrorCodes.MultipleDefaultLabels);
                            // Also mark as unreachable
                            Sense.AddSpaDiagnostic(r, GSCErrorCodes.UnreachableCase);
                        }
                        else
                        {
                            defaultSeen = true;
                        }
                    }
                    else if (label.NodeType == AstNodeType.CaseLabel && label.Value is not null)
                    {
                        if (TryEvaluateCaseLabelConstant(label.Value, out string key))
                        {
                            if (!seen.Add(key))
                            {
                                // Duplicate label value in the same switch
                                Sense.AddSpaDiagnostic(label.Value.Range, GSCErrorCodes.DuplicateCaseLabel);
                                Sense.AddSpaDiagnostic(label.Value.Range, GSCErrorCodes.UnreachableCase);
                            }
                        }
                    }
                }

                // Fallthrough detection: if not the last case and body does not terminate with break/return
                if (!isLast)
                {
                    if (!HasTerminatingBreakOrReturn(cs.Body))
                    {
                        Range r = GetCaseLabelOrBodyRange(cs, sw);
                        Sense.AddSpaDiagnostic(r, GSCErrorCodes.FallthroughCase);
                    }
                }
            }
        }
    }

    private static bool TryEvaluateCaseLabelConstant(ExprNode expr, out string key)
    {
        key = string.Empty;
        if (expr is DataExprNode den)
        {
            // Encode type in key to avoid collisions between e.g., string "1" and int 1
            key = den.Type switch
            {
                ScrDataTypes.Int => $"int:{den.Value}",
                ScrDataTypes.Float => $"float:{den.Value}",
                ScrDataTypes.String => $"str:{den.Value}",
                ScrDataTypes.IString => $"istr:{den.Value}",
                ScrDataTypes.Hash => $"hash:{den.Value}",
                ScrDataTypes.Bool => $"bool:{den.Value}",
                _ => string.Empty
            };
            return key.Length > 0;
        }
        return false;
    }

    private static bool HasTerminatingBreakOrReturn(StmtListNode body)
    {
        if (body.Statements.Count == 0) return false;
        // naive: if any top-level statement is a break or a return, consider terminating
        foreach (var st in body.Statements)
        {
            if (st is ControlFlowActionNode cfan && (cfan.NodeType == AstNodeType.BreakStmt))
            {
                return true;
            }
            if (st is ReturnStmtNode)
            {
                return true;
            }
        }
        return false;
    }

    private static Range GetCaseLabelOrBodyRange(CaseStmtNode cs, SwitchStmtNode sw)
    {
        // Prefer the first label's value range if available
        var firstLabel = cs.Labels.FirstOrDefault();
        if (firstLabel is not null && firstLabel.Value is not null)
        {
            return firstLabel.Value.Range;
        }
        // Next, try first statement ranges
        var firstStmt = cs.Body.Statements.FirstOrDefault();
        if (firstStmt is ExprStmtNode es && es.Expr is not null)
        {
            return es.Expr.Range;
        }
        if (firstStmt is ControlFlowActionNode cfan)
        {
            return cfan.Range;
        }
        // Fallback to the switch expression range
        return sw.Expression?.Range ?? RangeHelper.From(0, 0, 0, 1);
    }

    private static IEnumerable<SwitchStmtNode> EnumerateSwitches(AstNode node)
    {
        if (node is SwitchStmtNode s) yield return s;
        foreach (var child in EnumerateChildren(node))
        {
            foreach (var x in EnumerateSwitches(child)) yield return x;
        }
    }

    // Enumerators
    private static IEnumerable<FunDefnNode> EnumerateFunctions(AstNode node)
    {
        if (node is FunDefnNode fn) yield return fn;
        foreach (var child in EnumerateChildren(node))
        {
            foreach (var f in EnumerateFunctions(child)) yield return f;
        }
    }

    private static IEnumerable<FunCallNode> EnumerateCalls(AstNode node)
    {
        if (node is FunCallNode f) yield return f;
        foreach (var child in EnumerateChildren(node))
        {
            foreach (var c in EnumerateCalls(child)) yield return c;
        }
    }

    private static IEnumerable<NamespacedMemberNode> EnumerateNamespacedMembers(AstNode node)
    {
        if (node is NamespacedMemberNode n) yield return n;
        foreach (var child in EnumerateChildren(node))
        {
            foreach (var c in EnumerateNamespacedMembers(child)) yield return c;
        }
    }

    private static IEnumerable<BinaryExprNode> EnumerateBinaryExprs(AstNode node)
    {
        if (node is BinaryExprNode b) yield return b;
        foreach (var child in EnumerateChildren(node))
        {
            foreach (var c in EnumerateBinaryExprs(child)) yield return c;
        }
    }

    private static bool ContainsThreadCall(AstNode node)
    {
        if (node is PrefixExprNode pe && pe.Operation == TokenType.Thread)
        {
            return true;
        }
        if (node is CalledOnNode con)
        {
            // thread appears on the call side for patterns like self thread foo();
            if (ContainsThreadCall(con.Call)) return true;
            // also traverse 'on' to be thorough
            if (ContainsThreadCall(con.On)) return true;
            return false;
        }
        foreach (var child in EnumerateChildren(node))
        {
            if (ContainsThreadCall(child)) return true;
        }
        return false;
    }

    private static bool ContainsThreadCallCached(AstNode node, Dictionary<AstNode, bool> cache)
    {
        if (cache.TryGetValue(node, out var v)) return v;
        bool result;
        if (node is PrefixExprNode pe && pe.Operation == TokenType.Thread)
        {
            result = true;
        }
        else if (node is CalledOnNode con)
        {
            result = ContainsThreadCallCached(con.Call, cache) || ContainsThreadCallCached(con.On, cache);
        }
        else
        {
            result = false;
            foreach (var child in EnumerateChildren(node))
            {
                if (ContainsThreadCallCached(child, cache)) { result = true; break; }
            }
        }
        cache[node] = result;
        return result;
    }

    private void EmitAssignOnThreadDiagnostics()
    {
        if (RootNode is null) return;
        var cache = new Dictionary<AstNode, bool>(ReferenceEqualityComparer.Instance);
        foreach (var fn in EnumerateFunctions(RootNode))
        {
            foreach (var bin in EnumerateBinaryExprs(fn.Body))
            {
                if (bin.Operation == TokenType.Assign && bin.Right is not null)
                {
                    if (ContainsThreadCallCached(bin.Right, cache))
                    {
                        Sense.AddSpaDiagnostic(bin.Range, GSCErrorCodes.AssignOnThreadedFunction);
                    }
                }
            }
        }
    }

    private static IEnumerable<AstNode> EnumerateChildren(AstNode node)
    {
        switch (node)
        {
            case ScriptNode s:
                foreach (var d in s.Dependencies) yield return d;
                foreach (var sd in s.ScriptDefns) yield return sd; break;
            case ClassBodyListNode cbl:
                foreach (var d in cbl.Definitions) yield return d; break;
            case StmtListNode sl:
                foreach (var st in sl.Statements) yield return st; break;
            case IfStmtNode iff:
                if (iff.Condition is not null) yield return iff.Condition;
                if (iff.Then is not null) yield return iff.Then;
                if (iff.Else is not null) yield return iff.Else; break;
            case ReservedFuncStmtNode rfs:
                if (rfs.Expr is not null) yield return rfs.Expr; break;
            case ConstStmtNode cst:
                if (cst.Value is not null) yield return cst.Value; break;
            case ExprStmtNode es:
                if (es.Expr is not null) yield return es.Expr; break;
            case DoWhileStmtNode dw:
                if (dw.Condition is not null) yield return dw.Condition; if (dw.Then is not null) yield return dw.Then; break;
            case WhileStmtNode wl:
                if (wl.Condition is not null) yield return wl.Condition; if (wl.Then is not null) yield return wl.Then; break;
            case ForStmtNode fr:
                if (fr.Init is not null) yield return fr.Init; if (fr.Condition is not null) yield return fr.Condition; if (fr.Increment is not null) yield return fr.Increment; if (fr.Then is not null) yield return fr.Then; break;
            case ForeachStmtNode fe:
                if (fe.Collection is not null) yield return fe.Collection; if (fe.Then is not null) yield return fe.Then; break;
            case ReturnStmtNode rt:
                if (rt.Value is not null) yield return rt.Value; break;
            case DefnDevBlockNode db:
                foreach (var d in db.Definitions) yield return d; break;
            case FunDevBlockNode fdb:
                yield return fdb.Body; break;
            case SwitchStmtNode sw:
                if (sw.Expression is not null) yield return sw.Expression; yield return sw.Cases; break;
            case CaseListNode cl:
                foreach (var c in cl.Cases) yield return c; break;
            case CaseStmtNode cs:
                foreach (var l in cs.Labels) yield return l; yield return cs.Body; break;
            case CaseLabelNode cln:
                if (cln.Value is not null) yield return cln.Value; break;
            case FunDefnNode fd:
                yield return fd.Parameters; yield return fd.Body; break;
            case ParamListNode pl:
                foreach (var p in pl.Parameters) yield return p; break;
            case ParamNode pn:
                if (pn.Default is not null) yield return pn.Default; break;
            case VectorExprNode vx:
                yield return vx.X; if (vx.Y is not null) yield return vx.Y; if (vx.Z is not null) yield return vx.Z; break;
            case TernaryExprNode te:
                yield return te.Condition; if (te.Then is not null) yield return te.Then; if (te.Else is not null) yield return te.Else; break;
            case BinaryExprNode be:
                if (be.Left is not null) yield return be.Left; if (be.Right is not null) yield return be.Right; break;
            case PrefixExprNode pe:
                yield return pe.Operand; break;
            case PostfixExprNode pxe:
                yield return pxe.Operand; break;
            case ConstructorExprNode:
                break;
            case MethodCallNode mc:
                if (mc.Target is not null) yield return mc.Target; yield return mc.Arguments; break;
            case FunCallNode fc:
                if (fc.Target is not null) yield return fc.Target; yield return fc.Arguments; break;
            case NamespacedMemberNode nm:
                yield return nm.Namespace; yield return nm.Member; break;
            case ArgsListNode al:
                foreach (var a in al.Arguments) { if (a is not null) yield return a; } break;
            case ArrayIndexNode ai:
                yield return ai.Array; if (ai.Index is not null) yield return ai.Index; break;
            case CalledOnNode con:
                yield return con.On; yield return con.Call; break;
            default:
                break;
        }
    }

    private static void CollectIdentifiers(AstNode node, HashSet<string> into)
    {
        switch (node)
        {
            case IdentifierExprNode id:
                into.Add(id.Identifier);
                break;
        }
        foreach (var child in EnumerateChildren(node))
        {
            CollectIdentifiers(child, into);
        }
    }
}<|MERGE_RESOLUTION|>--- conflicted
+++ resolved
@@ -145,7 +145,6 @@
             return Task.CompletedTask;
         }
 
-<<<<<<< HEAD
         // Analyze folding ranges from the token stream
         UserRegionsAnalyser foldingRangeAnalyser = new(startToken, Sense);
         try
@@ -160,10 +159,10 @@
             Sense.AddIdeDiagnostic(RangeHelper.From(0, 0, 0, 1), GSCErrorCodes.UnhandledSaError, ex.GetType().Name);
             return Task.CompletedTask;
         }
-=======
+
         // Build references index from token stream
         BuildReferenceIndex();
->>>>>>> 35630216
+
 
         Parsed = true;
         return Task.CompletedTask;
